FROM emscripten/emsdk:3.1.7 as brotli-wasm-builder
WORKDIR /workspace
COPY build-brotli.sh .
COPY brotli brotli
RUN apt-get update && \
    apt-get install -y cmake make git && \
    # pinned emsdk 3.1.7 (in docker image)
    ./build-brotli.sh -w -t install/

FROM scratch as brotli-wasm-export
COPY --from=brotli-wasm-builder /workspace/install/ /

FROM debian:bullseye-slim as brotli-library-builder
WORKDIR /workspace
COPY build-brotli.sh .
COPY brotli brotli
RUN apt-get update && \
    apt-get install -y cmake make gcc git && \
    ./build-brotli.sh -l -t install/

FROM scratch as brotli-library-export
COPY --from=brotli-library-builder /workspace/install/ /

FROM node:17-bullseye-slim as contracts-builder
RUN apt-get update && \
    apt-get install -y git python3 make g++
WORKDIR /workspace
COPY solgen/package.json solgen/yarn.lock solgen/
RUN cd solgen && yarn
COPY solgen solgen/
COPY Makefile .
RUN make build-solidity

FROM debian:bullseye-20211220 as wasm-base
WORKDIR /workspace
RUN apt-get update && apt-get install -y curl build-essential=12.9

FROM wasm-base as wasm-libs-builder
	# clang / lld used by soft-float wasm
RUN apt-get install -y clang=1:11.0-51+nmu5 lld=1:11.0-51+nmu5
    # pinned rust 1.58.1
RUN curl --proto '=https' --tlsv1.2 -sSf https://sh.rustup.rs | sh -s -- -y --default-toolchain 1.59.0 --target x86_64-unknown-linux-gnu wasm32-unknown-unknown wasm32-wasi
COPY ./Makefile ./
COPY arbitrator/wasm-libraries arbitrator/wasm-libraries
COPY --from=brotli-wasm-export / target/
RUN . ~/.cargo/env && RUSTFLAGS='-C symbol-mangling-version=v0' make build-wasm-libs

FROM wasm-base as wasm-bin-builder
    # pinned go version
RUN curl -L https://golang.org/dl/go1.17.8.linux-`dpkg --print-architecture`.tar.gz | tar -C /usr/local -xzf -
COPY ./Makefile ./go.mod ./go.sum ./
COPY ./arbcompress ./arbcompress
COPY ./arbos ./arbos
COPY ./arbstate ./arbstate
COPY ./blsSignatures ./blsSignatures
COPY ./cmd/replay ./cmd/replay
COPY ./precompiles ./precompiles
COPY ./statetransfer ./statetransfer
COPY ./util ./util
COPY ./wavmio ./wavmio
COPY ./solgen/src/precompiles/ ./solgen/src/precompiles/
COPY ./solgen/gen.go ./solgen/package.json ./solgen/yarn.lock ./solgen/
COPY ./fastcache ./fastcache
COPY ./go-ethereum ./go-ethereum
COPY --from=brotli-wasm-export / target/
COPY --from=contracts-builder workspace/solgen/build/contracts/src/precompiles/ solgen/build/contracts/src/precompiles/
COPY --from=contracts-builder workspace/.make/ .make/
RUN PATH="$PATH:/usr/local/go/bin" make build-wasm-bin

FROM rust:1.57-slim-bullseye as prover-header-builder
WORKDIR /workspace
RUN export DEBIAN_FRONTEND=noninteractive && \
    apt-get update && \
    apt-get install -y make && \
    cargo install --force cbindgen
COPY arbitrator/Cargo.* arbitrator/cbindgen.toml arbitrator/
COPY ./Makefile ./
COPY arbitrator/prover arbitrator/prover
RUN make build-prover-header

FROM scratch as prover-header-export
COPY --from=prover-header-builder /workspace/target/ /

FROM rust:1.57-slim-bullseye as prover-builder
WORKDIR /workspace
RUN export DEBIAN_FRONTEND=noninteractive && \
    apt-get update && \
    apt-get install -y make
COPY arbitrator/Cargo.* arbitrator/
COPY arbitrator/prover/Cargo.toml arbitrator/prover/
RUN mkdir arbitrator/prover/src && \
    echo "fn test() {}" > arbitrator/prover/src/lib.rs && \
    cargo build --manifest-path arbitrator/Cargo.toml --release --lib
COPY ./Makefile ./
COPY arbitrator/prover arbitrator/prover
RUN touch -a -m arbitrator/prover/src/lib.rs && \
    make build-prover-lib && make build-prover-bin

FROM scratch as prover-export
COPY --from=prover-builder /workspace/target/ /

FROM debian:bullseye-slim as module-root-calc
WORKDIR /workspace
RUN export DEBIAN_FRONTEND=noninteractive && \
    apt-get update && \
    apt-get install -y wabt
COPY --from=prover-export / target/
COPY --from=wasm-bin-builder /workspace/target/ target/
COPY --from=wasm-bin-builder /workspace/.make/ .make/
COPY --from=wasm-libs-builder /workspace/target/ target/
COPY --from=wasm-libs-builder /workspace/arbitrator/wasm-libraries/ arbitrator/wasm-libraries/
COPY --from=wasm-libs-builder /workspace/.make/ .make/
RUN target/bin/prover target/machine/replay.wasm --output-module-root -l target/machine/wasi_stub.wasm -l target/machine/soft-float.wasm -l target/machine/go_stub.wasm -l target/machine/host_io.wasm -l target/machine/brotli.wasm  > target/machine/module_root

FROM scratch as machine-export
COPY --from=module-root-calc /workspace/target/machine/ /machine


FROM golang:1.17-bullseye as node-builder
WORKDIR /workspace
RUN export DEBIAN_FRONTEND=noninteractive && \
    apt-get update && \
    apt-get install -y protobuf-compiler wabt
RUN go install google.golang.org/protobuf/cmd/protoc-gen-go@v1.26 && \
    go install google.golang.org/grpc/cmd/protoc-gen-go-grpc@v1.1
COPY go.mod go.sum ./
COPY go-ethereum/go.mod go-ethereum/go.sum go-ethereum/
COPY fastcache/go.mod fastcache/go.sum fastcache/
RUN go mod download
COPY . ./
<<<<<<< HEAD
COPY --from=prover-header-builder /workspace/target/ target/
COPY --from=prover-lib-builder /workspace/target/ target/
RUN mkdir -p target/bin && \
    go build -v -o target/bin ./cmd/node ./cmd/deploy ./cmd/relay && \
    GOOS=js GOARCH=wasm go build -o res/target/lib/replay.wasm ./cmd/replay/...
=======
COPY --from=contracts-builder workspace/solgen/build/ solgen/build/
COPY --from=contracts-builder workspace/.make/ .make/
COPY --from=prover-header-export / target/
COPY --from=brotli-library-export / target/
COPY --from=prover-export / target/
RUN mkdir -p target/bin
# solgen was executed for just prcompiles previously.
RUN go run solgen/gen.go
RUN go build -o ./target/bin/node ./cmd/node
RUN go build -o ./target/bin/deploy ./cmd/deploy
>>>>>>> 1ba8a052

FROM debian:bullseye-slim as nitro-node
WORKDIR /workspace
RUN export DEBIAN_FRONTEND=noninteractive && \
    apt-get update && \
    apt-get install -y wabt
COPY --from=node-builder /workspace/target/ target/
COPY --from=machine-export / target/
ENTRYPOINT [ "./target/bin/node" ]<|MERGE_RESOLUTION|>--- conflicted
+++ resolved
@@ -128,13 +128,6 @@
 COPY fastcache/go.mod fastcache/go.sum fastcache/
 RUN go mod download
 COPY . ./
-<<<<<<< HEAD
-COPY --from=prover-header-builder /workspace/target/ target/
-COPY --from=prover-lib-builder /workspace/target/ target/
-RUN mkdir -p target/bin && \
-    go build -v -o target/bin ./cmd/node ./cmd/deploy ./cmd/relay && \
-    GOOS=js GOARCH=wasm go build -o res/target/lib/replay.wasm ./cmd/replay/...
-=======
 COPY --from=contracts-builder workspace/solgen/build/ solgen/build/
 COPY --from=contracts-builder workspace/.make/ .make/
 COPY --from=prover-header-export / target/
@@ -145,7 +138,7 @@
 RUN go run solgen/gen.go
 RUN go build -o ./target/bin/node ./cmd/node
 RUN go build -o ./target/bin/deploy ./cmd/deploy
->>>>>>> 1ba8a052
+RUN go build -o ./target/bin/relay ./cmd/relay
 
 FROM debian:bullseye-slim as nitro-node
 WORKDIR /workspace
