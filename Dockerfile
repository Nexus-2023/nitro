--- conflicted
+++ resolved
@@ -133,11 +133,7 @@
 RUN bash -c 'r=0xa24ccdb052d92c5847e8ea3ce722442358db4b00985a9ee737c4e601b6ed9876 && mkdir $r && ln -sfT $r latest && cd $r && echo $r > module-root.txt && wget https://github.com/OffchainLabs/nitro/releases/download/consensus-v4/machine.wavm.br'
 RUN bash -c 'r=0x1e09e6d9e35b93f33ed22b2bc8dc10bbcf63fdde5e8a1fb8cc1bcd1a52f14bd0 && mkdir $r && ln -sfT $r latest && cd $r && echo $r > module-root.txt && wget https://github.com/OffchainLabs/nitro/releases/download/consensus-v5/machine.wavm.br'
 
-<<<<<<< HEAD
-FROM golang:1.18-bullseye as node-builder
-=======
 FROM golang:1.19-bullseye as node-builder
->>>>>>> 4bb41c0c
 WORKDIR /workspace
 RUN export DEBIAN_FRONTEND=noninteractive && \
     apt-get update && \
