--- conflicted
+++ resolved
@@ -135,12 +135,9 @@
 	FailureIsFatal:           true,
 	Dangerous:                DefaultBlockValidatorDangerousConfig,
 	DataPoster:               dataposter.DefaultDataPosterConfig,
-<<<<<<< HEAD
-	ExtraGas:                 50000,
-=======
 	RedisUrl:                 "",
 	RedisLock:                redislock.DefaultCfg,
->>>>>>> f01968eb
+	ExtraGas:                 50000,
 }
 
 var TestBlockValidatorConfig = BlockValidatorConfig{
@@ -154,12 +151,9 @@
 	FailureIsFatal:           true,
 	Dangerous:                DefaultBlockValidatorDangerousConfig,
 	DataPoster:               dataposter.TestDataPosterConfig,
-<<<<<<< HEAD
-	ExtraGas:                 50000,
-=======
 	RedisUrl:                 "",
 	RedisLock:                redislock.DefaultCfg,
->>>>>>> f01968eb
+	ExtraGas:                 50000,
 }
 
 var DefaultBlockValidatorDangerousConfig = BlockValidatorDangerousConfig{
