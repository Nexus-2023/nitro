--- conflicted
+++ resolved
@@ -53,11 +53,8 @@
 	SenderWhitelist             string                   `koanf:"sender-whitelist"`
 	Forwarder                   ForwarderConfig          `koanf:"forwarder"`
 	QueueSize                   int                      `koanf:"queue-size"`
-<<<<<<< HEAD
+	QueueTimeout                time.Duration            `koanf:"queue-timeout" reload:"hot"`
 	NonceCacheSize              int                      `koanf:"nonce-cache-size" reload:"hot"`
-=======
-	QueueTimeout                time.Duration            `koanf:"queue-timeout"`
->>>>>>> caa7a9c6
 	Dangerous                   DangerousSequencerConfig `koanf:"dangerous"`
 }
 
@@ -83,11 +80,8 @@
 	MaxAcceptableTimestampDelta: time.Hour,
 	Forwarder:                   DefaultSequencerForwarderConfig,
 	QueueSize:                   1024,
-<<<<<<< HEAD
+	QueueTimeout:                time.Second * 12,
 	NonceCacheSize:              1024,
-=======
-	QueueTimeout:                time.Second * 12,
->>>>>>> caa7a9c6
 	Dangerous:                   DefaultDangerousSequencerConfig,
 }
 
@@ -99,11 +93,8 @@
 	SenderWhitelist:             "",
 	Forwarder:                   DefaultTestForwarderConfig,
 	QueueSize:                   128,
-<<<<<<< HEAD
+	QueueTimeout:                time.Second * 5,
 	NonceCacheSize:              4,
-=======
-	QueueTimeout:                time.Second * 5,
->>>>>>> caa7a9c6
 	Dangerous:                   TestDangerousSequencerConfig,
 }
 
@@ -115,11 +106,8 @@
 	f.String(prefix+".sender-whitelist", DefaultSequencerConfig.SenderWhitelist, "comma separated whitelist of authorized senders (if empty, everyone is allowed)")
 	AddOptionsForSequencerForwarderConfig(prefix+".forwarder", f)
 	f.Int(prefix+".queue-size", DefaultSequencerConfig.QueueSize, "size of the pending tx queue")
-<<<<<<< HEAD
+	f.Duration(prefix+".queue-timeout", DefaultSequencerConfig.QueueTimeout, "maximum amount of time transaction can wait in queue")
 	f.Int(prefix+".nonce-cache-size", DefaultSequencerConfig.NonceCacheSize, "size of the tx sender nonce cache")
-=======
-	f.Duration(prefix+".queue-timeout", DefaultSequencerConfig.QueueTimeout, "maximum amount of time transaction can wait in queue")
->>>>>>> caa7a9c6
 	DangerousSequencerConfigAddOptions(prefix+".dangerous", f)
 }
 
@@ -326,7 +314,6 @@
 	}
 }
 
-<<<<<<< HEAD
 func (s *Sequencer) preTxFilter(_ *params.ChainConfig, header *types.Header, statedb *state.StateDB, _ *arbosState.ArbosState, tx *types.Transaction, sender common.Address) error {
 	if s.nonceCache.GetSize() > 0 {
 		stateNonce := s.nonceCache.Get(header, statedb, sender)
@@ -336,9 +323,6 @@
 			return err
 		}
 	}
-=======
-func (s *Sequencer) preTxFilter(_ *params.ChainConfig, _ *types.Header, _ *state.StateDB, _ *arbosState.ArbosState, _ *types.Transaction) error {
->>>>>>> caa7a9c6
 	return nil
 }
 
