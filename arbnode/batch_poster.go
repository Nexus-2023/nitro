--- conflicted
+++ resolved
@@ -40,16 +40,14 @@
 
 type BatchPoster struct {
 	stopwaiter.StopWaiter
-<<<<<<< HEAD
 	l1Reader     *headerreader.HeaderReader
 	inbox        *InboxTracker
 	streamer     *TransactionStreamer
-	config       *BatchPosterConfig
+	config       BatchPosterConfigFetcher
 	seqInbox     *bridgegen.SequencerInbox
 	syncMonitor  *SyncMonitor
 	seqInboxABI  *abi.ABI
 	seqInboxAddr common.Address
-	gasRefunder  common.Address
 	building     *buildingBatch
 	daWriter     das.DataAvailabilityServiceWriter
 	dataPoster   *dataposter.DataPoster[batchPosterPosition]
@@ -59,45 +57,18 @@
 
 type BatchPosterConfig struct {
 	Enable                             bool                        `koanf:"enable"`
-	DisableDasFallbackStoreDataOnChain bool                        `koanf:"disable-das-fallback-store-data-on-chain"`
-	MaxBatchSize                       int                         `koanf:"max-size"`
-	MaxBatchPostInterval               time.Duration               `koanf:"max-interval"`
-	BatchPollDelay                     time.Duration               `koanf:"poll-delay"`
-	PostingErrorDelay                  time.Duration               `koanf:"error-delay"`
-	CompressionLevel                   int                         `koanf:"compression-level"`
-	DASRetentionPeriod                 time.Duration               `koanf:"das-retention-period"`
-	GasRefunderAddress                 string                      `koanf:"gas-refunder-address"`
-	DataPoster                         dataposter.DataPosterConfig `koanf:"data-poster"`
+	DisableDasFallbackStoreDataOnChain bool                        `koanf:"disable-das-fallback-store-data-on-chain" reload:"hot"`
+	MaxBatchSize                       int                         `koanf:"max-size" reload:"hot"`
+	MaxBatchPostInterval               time.Duration               `koanf:"max-interval" reload:"hot"`
+	BatchPollDelay                     time.Duration               `koanf:"poll-delay" reload:"hot"`
+	PostingErrorDelay                  time.Duration               `koanf:"error-delay" reload:"hot"`
+	CompressionLevel                   int                         `koanf:"compression-level" reload:"hot"`
+	DASRetentionPeriod                 time.Duration               `koanf:"das-retention-period" reload:"hot"`
+	GasRefunderAddress                 string                      `koanf:"gas-refunder-address" reload:"hot"`
+	DataPoster                         dataposter.DataPosterConfig `koanf:"data-poster" reload:"hot"`
 	RedisUrl                           string                      `koanf:"redis-url"`
-	RedisLock                          SimpleRedisLockConfig       `koanf:"redis-lock"`
-	ExtraBatchGas                      uint64                      `koanf:"extra-batch-gas"`
-=======
-	l1Reader            *headerreader.HeaderReader
-	inbox               *InboxTracker
-	streamer            *TransactionStreamer
-	config              BatchPosterConfigFetcher
-	inboxContract       *bridgegen.SequencerInbox
-	transactOpts        *bind.TransactOpts
-	building            *buildingBatch
-	pendingMsgTimestamp time.Time
-	lastBatchCount      uint64
-	daWriter            das.DataAvailabilityServiceWriter
-}
-
-type BatchPosterConfig struct {
-	Enable                             bool          `koanf:"enable"`
-	DisableDasFallbackStoreDataOnChain bool          `koanf:"disable-das-fallback-store-data-on-chain" reload:"hot"`
-	MaxBatchSize                       int           `koanf:"max-size" reload:"hot"`
-	MaxBatchPostInterval               time.Duration `koanf:"max-interval" reload:"hot"`
-	BatchPollDelay                     time.Duration `koanf:"poll-delay" reload:"hot"`
-	PostingErrorDelay                  time.Duration `koanf:"error-delay" reload:"hot"`
-	CompressionLevel                   int           `koanf:"compression-level" reload:"hot"`
-	DASRetentionPeriod                 time.Duration `koanf:"das-retention-period" reload:"hot"`
-	HighGasThreshold                   float32       `koanf:"high-gas-threshold" reload:"hot"`
-	HighGasDelay                       time.Duration `koanf:"high-gas-delay" reload:"hot"`
-	GasRefunderAddress                 string        `koanf:"gas-refunder-address" reload:"hot"`
-	GasMarginBasisPoints               uint64        `koanf:"gas-margin-basis-points" reload:"hot"`
->>>>>>> da5ff5b5
+	RedisLock                          SimpleRedisLockConfig       `koanf:"redis-url" reload:"hot"`
+	ExtraBatchGas                      uint64                      `koanf:"extra-batch-gas" reload:"hot"`
 }
 
 func (c *BatchPosterConfig) Validate() error {
@@ -155,29 +126,26 @@
 	DataPoster:           dataposter.TestDataPosterConfig,
 }
 
-<<<<<<< HEAD
-func NewBatchPoster(l1Reader *headerreader.HeaderReader, inbox *InboxTracker, streamer *TransactionStreamer, syncMonitor *SyncMonitor, config *BatchPosterConfig, contractAddress common.Address, transactOpts *bind.TransactOpts, daWriter das.DataAvailabilityServiceWriter) (*BatchPoster, error) {
+func NewBatchPoster(l1Reader *headerreader.HeaderReader, inbox *InboxTracker, streamer *TransactionStreamer, syncMonitor *SyncMonitor, config BatchPosterConfigFetcher, contractAddress common.Address, transactOpts *bind.TransactOpts, daWriter das.DataAvailabilityServiceWriter) (*BatchPoster, error) {
 	seqInbox, err := bridgegen.NewSequencerInbox(contractAddress, l1Reader.Client())
-=======
-func NewBatchPoster(l1Reader *headerreader.HeaderReader, inbox *InboxTracker, streamer *TransactionStreamer, config BatchPosterConfigFetcher, contractAddress common.Address, transactOpts *bind.TransactOpts, daWriter das.DataAvailabilityServiceWriter) (*BatchPoster, error) {
-	inboxContract, err := bridgegen.NewSequencerInbox(contractAddress, l1Reader.Client())
->>>>>>> da5ff5b5
 	if err != nil {
 		return nil, err
 	}
 	if err = config().Validate(); err != nil {
 		return nil, err
 	}
-<<<<<<< HEAD
 	seqInboxABI, err := bridgegen.SequencerInboxMetaData.GetAbi()
 	if err != nil {
 		return nil, err
 	}
-	redisClient, err := redisutil.RedisClientFromURL(config.RedisUrl)
-	if err != nil {
-		return nil, err
-	}
-	redisLock, err := NewSimpleRedisLock(redisClient, &config.RedisLock, func() bool { return syncMonitor.Synced() })
+	redisClient, err := redisutil.RedisClientFromURL(config().RedisUrl)
+	if err != nil {
+		return nil, err
+	}
+	redisLockConfigFetcher := func() *SimpleRedisLockConfig {
+		return &config().RedisLock
+	}
+	redisLock, err := NewSimpleRedisLock(redisClient, redisLockConfigFetcher, func() bool { return syncMonitor.Synced() })
 	if err != nil {
 		return nil, err
 	}
@@ -190,11 +158,13 @@
 		seqInbox:     seqInbox,
 		seqInboxABI:  seqInboxABI,
 		seqInboxAddr: contractAddress,
-		gasRefunder:  common.HexToAddress(config.GasRefunderAddress),
 		daWriter:     daWriter,
 		redisLock:    redisLock,
 	}
-	b.dataPoster, err = dataposter.NewDataPoster(l1Reader, transactOpts, redisClient, redisLock, &config.DataPoster, b.getBatchPosterPosition)
+	dataPosterConfigFetcher := func() *dataposter.DataPosterConfig {
+		return &config().DataPoster
+	}
+	b.dataPoster, err = dataposter.NewDataPoster(l1Reader, transactOpts, redisClient, redisLock, dataPosterConfigFetcher, b.getBatchPosterPosition)
 	if err != nil {
 		return nil, err
 	}
@@ -219,16 +189,6 @@
 		MessageCount:        prevBatchMeta.MessageCount,
 		DelayedMessageCount: prevBatchMeta.DelayedMessageCount,
 		NextSeqNum:          inboxBatchCount,
-=======
-	return &BatchPoster{
-		l1Reader:      l1Reader,
-		inbox:         inbox,
-		streamer:      streamer,
-		config:        config,
-		inboxContract: inboxContract,
-		transactOpts:  transactOpts,
-		daWriter:      daWriter,
->>>>>>> da5ff5b5
 	}, nil
 }
 
@@ -451,14 +411,13 @@
 		seqNum,
 		message,
 		new(big.Int).SetUint64(delayedMsg),
-		b.gasRefunder,
+		common.HexToAddress(b.config().GasRefunderAddress),
 		new(big.Int).SetUint64(uint64(prevMsgNum)),
 		new(big.Int).SetUint64(uint64(newMsgNum)),
 	)
 	if err != nil {
 		return nil, err
 	}
-<<<<<<< HEAD
 	fullData := append([]byte{}, method.ID...)
 	fullData = append(fullData, inputData...)
 	return fullData, nil
@@ -472,17 +431,6 @@
 	data, err := b.encodeAddBatch(abi.MaxUint256, 0, 1, sequencerMessage, delayedMessages)
 	if err != nil {
 		return 0, err
-=======
-	config := b.config()
-	timeSinceNextMessage := time.Since(b.pendingMsgTimestamp)
-	if !arbmath.BigEquals(inboxContractCount, arbmath.UintToBig(batchSeqNum)) {
-		// If it's been under a minute since the last batch was posted, and the inbox tracker is exactly one batch behind,
-		// then there isn't an error. We're just waiting for the inbox tracker to read the most recently posted batch.
-		if timeSinceNextMessage <= time.Minute && arbmath.BigEquals(inboxContractCount, arbmath.UintToBig(batchSeqNum+1)) {
-			return nil, nil
-		}
-		return nil, fmt.Errorf("inbox tracker not synced: contract has %v batches but inbox tracker has %v", inboxContractCount, batchSeqNum)
->>>>>>> da5ff5b5
 	}
 	gas, err := b.l1Reader.Client().EstimateGas(ctx, ethereum.CallMsg{
 		From: b.dataPoster.From(),
@@ -492,7 +440,7 @@
 	if err != nil {
 		return 0, fmt.Errorf("error estimating gas for batch: %w", err)
 	}
-	return gas + b.config.ExtraBatchGas, nil
+	return gas + b.config().ExtraBatchGas, nil
 }
 
 func (b *BatchPoster) maybePostSequencerBatch(ctx context.Context) error {
@@ -503,15 +451,9 @@
 
 	if b.building == nil || b.building.startMsgCount != batchPosition.MessageCount {
 		b.building = &buildingBatch{
-<<<<<<< HEAD
-			segments:      newBatchSegments(batchPosition.DelayedMessageCount, b.config),
+			segments:      newBatchSegments(batchPosition.DelayedMessageCount, b.config()),
 			msgCount:      batchPosition.MessageCount,
 			startMsgCount: batchPosition.MessageCount,
-=======
-			segments:    newBatchSegments(prevBatchMeta.DelayedMessageCount, config),
-			msgCount:    prevBatchMeta.MessageCount,
-			batchSeqNum: batchSeqNum,
->>>>>>> da5ff5b5
 		}
 	}
 	msgCount, err := b.streamer.GetMessageCount()
@@ -528,11 +470,8 @@
 	}
 	nextMessageTime := time.Unix(int64(firstMsg.Message.Header.Timestamp), 0)
 
-<<<<<<< HEAD
-	forcePostBatch := time.Since(nextMessageTime) >= b.config.MaxBatchPostInterval
-=======
-	forcePostBatch := timeSinceNextMessage >= config.MaxBatchPostInterval
->>>>>>> da5ff5b5
+	config := b.config()
+	forcePostBatch := time.Since(nextMessageTime) >= config.MaxBatchPostInterval
 	haveUsefulMessage := false
 
 	for b.building.msgCount < msgCount {
@@ -581,97 +520,15 @@
 		cert, err := b.daWriter.Store(ctx, sequencerMsg, uint64(time.Now().Add(config.DASRetentionPeriod).Unix()), []byte{}) // b.daWriter will append signature if enabled
 		if err != nil {
 			log.Warn("Unable to batch to DAS, falling back to storing data on chain", "err", err)
-<<<<<<< HEAD
-			if b.config.DisableDasFallbackStoreDataOnChain {
+			if config.DisableDasFallbackStoreDataOnChain {
 				return errors.New("Unable to batch to DAS and fallback storing data on chain is disabled")
-=======
-			if config.DisableDasFallbackStoreDataOnChain {
-				return nil, errors.New("Unable to batch to DAS and fallback storing data on chain is disabled")
->>>>>>> da5ff5b5
 			}
 		} else {
 			sequencerMsg = das.Serialize(cert)
 		}
 	}
 
-<<<<<<< HEAD
 	gasLimit, err := b.estimateGas(ctx, sequencerMsg, b.building.segments.delayedMsg)
-=======
-	txOpts := *b.transactOpts
-	txOpts.Context = ctx
-	txOpts.NoSend = true
-	txOpts.GasMargin = config.GasMarginBasisPoints
-	tx, err := b.inboxContract.AddSequencerL2BatchFromOrigin(&txOpts, new(big.Int).SetUint64(batchSeqNum), sequencerMsg, new(big.Int).SetUint64(b.building.segments.delayedMsg), common.HexToAddress(config.GasRefunderAddress))
-	if err != nil {
-		return nil, err
-	}
-	highGasThreshold := new(big.Int).SetUint64(uint64(config.HighGasThreshold * params.GWei))
-	if config.HighGasThreshold != 0 && tx.GasFeeCap().Cmp(highGasThreshold) >= 0 && timeSinceNextMessage < config.HighGasDelay {
-		// The gas fee cap abigen recommended is above the high gas threshold. Check if this is necessary:
-		lastHeader, err := b.l1Reader.LastHeader(ctx)
-		if err != nil {
-			return nil, err
-		}
-		if lastHeader.BaseFee.Cmp(highGasThreshold) >= 0 {
-			log.Info(
-				"not posting batch yet as gas price is high",
-				"baseFee", float32(lastHeader.BaseFee.Uint64())/params.GWei,
-				"highGasThreshold", config.HighGasThreshold,
-				"timeSinceBatchPosted", timeSinceNextMessage,
-				"highGasDelay", config.HighGasDelay,
-			)
-			return nil, nil
-		} else {
-			// The base fee is below the high gas threshold, so let's lower the gas fee cap and try it.
-			tx = types.NewTx(&types.DynamicFeeTx{
-				ChainID:    tx.ChainId(),
-				Nonce:      tx.Nonce(),
-				GasTipCap:  tx.GasTipCap(),
-				GasFeeCap:  arbmath.BigMulByFrac(highGasThreshold, 6, 5),
-				Gas:        tx.Gas(),
-				To:         tx.To(),
-				Value:      tx.Value(),
-				Data:       tx.Data(),
-				AccessList: tx.AccessList(),
-			})
-			tx, err = txOpts.Signer(txOpts.From, tx)
-			if err != nil {
-				return nil, err
-			}
-		}
-	}
-	err = b.l1Reader.Client().SendTransaction(ctx, tx)
-	if err != nil {
-		return nil, err
-	}
-	postingMsgCount := b.building.msgCount
-	log.Info("BatchPoster: batch sent", "tx", tx.Hash(), "sequence nr.", batchSeqNum, "from", prevBatchMeta.MessageCount, "to", postingMsgCount, "prev delayed", prevBatchMeta.DelayedMessageCount, "current delayed", b.building.segments.delayedMsg, "total segments", len(b.building.segments.rawSegments))
-	b.building = nil
-	_, err = b.l1Reader.WaitForTxApproval(ctx, tx)
-	if err != nil {
-		return tx, err
-	}
-	if postingMsgCount < msgCount {
-		msg, err := b.streamer.GetMessage(postingMsgCount)
-		if err != nil {
-			return tx, err
-		}
-		b.pendingMsgTimestamp = time.Unix(int64(msg.Message.Header.Timestamp), 0)
-	} else {
-		b.pendingMsgTimestamp = time.Now()
-	}
-	return tx, nil
-}
-
-// Returns the timestamp of the next message to post, or time.Now() if there's no new messages
-func (b *BatchPoster) recomputePendingMsgTimestamp(ctx context.Context, batchCount uint64) error {
-	if batchCount == 0 {
-		// No batches, therefore batch posting was not required
-		b.pendingMsgTimestamp = time.Now()
-		return nil
-	}
-	batchMsgCount, err := b.inbox.GetBatchMessageCount(batchCount - 1)
->>>>>>> da5ff5b5
 	if err != nil {
 		return err
 	}
@@ -706,29 +563,13 @@
 	b.redisLock.Start(ctxIn)
 	b.StopWaiter.Start(ctxIn)
 	b.CallIteratively(func(ctx context.Context) time.Duration {
-<<<<<<< HEAD
 		if !b.redisLock.AttemptLock(ctx) {
 			b.building = nil
-			return b.config.BatchPollDelay
-=======
-		batchSeqNum, err := b.inbox.GetBatchCount()
-		if err != nil {
-			log.Error("error getting inbox batch count", "err", err)
-			return b.config().PostingErrorDelay
-		}
-		if batchSeqNum != b.lastBatchCount {
-			err := b.recomputePendingMsgTimestamp(ctx, batchSeqNum)
-			if err != nil {
-				log.Error("error getting next message time", "err", err)
-				return b.config().PostingErrorDelay
-			}
-			b.lastBatchCount = batchSeqNum
->>>>>>> da5ff5b5
+			return b.config().BatchPollDelay
 		}
 		err := b.maybePostSequencerBatch(ctx)
 		if err != nil {
 			b.building = nil
-<<<<<<< HEAD
 			logLevel := log.Error
 			if errors.Is(err, AccumulatorNotFoundErr) || errors.Is(err, dataposter.StorageRaceErr) {
 				// Likely the inbox tracker just isn't caught up.
@@ -743,11 +584,7 @@
 				b.firstAccErr = time.Time{}
 			}
 			logLevel("error posting batch", "err", err)
-			return b.config.PostingErrorDelay
-=======
-			log.Error("error posting batch", "err", err)
 			return b.config().PostingErrorDelay
->>>>>>> da5ff5b5
 		}
 		return b.config().BatchPollDelay
 	})
