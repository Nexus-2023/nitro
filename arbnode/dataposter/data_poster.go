--- conflicted
+++ resolved
@@ -460,14 +460,11 @@
 
 const minWait = time.Second * 10
 
-<<<<<<< HEAD
+
 // Dataposter keeps iteratively doing the following: updates the its balance
 // and nonce according to the pending block, fetches queue content, checks for
 // replace-by-fee after specified durations, and tries to send unsent
 // transactions from the queue.
-=======
-// Tries to acquire redis lock, updates balance and nonce,
->>>>>>> 3fb0dd59
 func (p *DataPoster[Meta]) Start(ctxIn context.Context) {
 	p.StopWaiter.Start(ctxIn, p)
 	p.CallIteratively(func(ctx context.Context) time.Duration {
