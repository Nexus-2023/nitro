--- conflicted
+++ resolved
@@ -88,11 +88,7 @@
 	Staker              staker.L1ValidatorConfig    `koanf:"staker" reload:"hot"`
 	SeqCoordinator      SeqCoordinatorConfig        `koanf:"seq-coordinator"`
 	DataAvailability    das.DataAvailabilityConfig  `koanf:"data-availability"`
-<<<<<<< HEAD
 	Avail               avail.DAConfig              `koanf:"avail"`
-	BlobClient          BlobClientConfig            `koanf:"blob-client"`
-=======
->>>>>>> 26fad6f7
 	SyncMonitor         SyncMonitorConfig           `koanf:"sync-monitor"`
 	Dangerous           DangerousConfig             `koanf:"dangerous"`
 	TransactionStreamer TransactionStreamerConfig   `koanf:"transaction-streamer" reload:"hot"`
@@ -550,19 +546,7 @@
 		availDAReader = availService
 	}
 
-<<<<<<< HEAD
-	var blobReader arbstate.BlobReader
-	if config.BlobClient.BeaconChainUrl != "" {
-		blobReader, err = NewBlobClient(config.BlobClient, l1client)
-		if err != nil {
-			return nil, err
-		}
-	}
-
 	inboxTracker, err := NewInboxTracker(arbDb, txStreamer, daReader, availDAReader, blobReader)
-=======
-	inboxTracker, err := NewInboxTracker(arbDb, txStreamer, daReader, blobReader)
->>>>>>> 26fad6f7
 	if err != nil {
 		return nil, err
 	}
