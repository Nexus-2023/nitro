--- conflicted
+++ resolved
@@ -64,8 +64,7 @@
     volumes:
       - "seqdata:/data"
       - "config:/config"
-<<<<<<< HEAD
-    command: --conf.file /config/sequencer_config.json --node.feed.output.enable --node.feed.output.port 9642 --http.vhosts * --http.api net,web3,eth,txpool,debug --node.seq-coordinator.my-url  ws://sequencer:7546
+    command: --conf.file /config/sequencer_config.json --node.feed.output.enable --node.feed.output.port 9642 --http.vhosts * --http.api net,web3,eth,txpool,debug --http.corsdomain * --node.seq-coordinator.my-url  ws://sequencer:7546
     depends_on:
       - geth
 
@@ -105,9 +104,6 @@
       - "seqdata_d:/data"
       - "config:/config"
     command: --conf.file /config/sequencer_config.json --node.seq-coordinator.my-url ws://sequencer_d:7546
-=======
-    command: --dev-init --l1.url ws://geth:8546 --conf.file /config/sequencer_config.json --node.feed.output.enable --node.feed.output.port 9642 --http.vhosts * --http.api net,web3,eth,txpool,debug --http.corsdomain *
->>>>>>> b4ffa42b
     depends_on:
       - geth
 
