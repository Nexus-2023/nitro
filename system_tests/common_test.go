--- conflicted
+++ resolved
@@ -340,9 +340,6 @@
 	return valnode, stack
 }
 
-<<<<<<< HEAD
-func StaticFetcherFrom[T any](config T) func() T {
-=======
 type validated interface {
 	Validate() error
 }
@@ -356,7 +353,6 @@
 			Fail(t, err)
 		}
 	}
->>>>>>> 78ff09c3
 	return func() T { return config }
 }
 
@@ -495,13 +491,9 @@
 	Require(t, err)
 
 	initReader := statetransfer.NewMemoryInitDataReader(&l2info.ArbInitData)
-<<<<<<< HEAD
-	blockchain, err := gethexec.WriteOrTestBlockChain(chainDb, nil, initReader, chainConfig, gethexec.ConfigDefaultTest().TxLookupLimit, 0)
-=======
 	serializedChainConfig, err := json.Marshal(chainConfig)
 	Require(t, err)
-	blockchain, err := execution.WriteOrTestBlockChain(chainDb, nil, initReader, chainConfig, serializedChainConfig, arbnode.ConfigDefaultL2Test().TxLookupLimit, 0)
->>>>>>> 78ff09c3
+	blockchain, err := gethexec.WriteOrTestBlockChain(chainDb, nil, initReader, chainConfig, serializedChainConfig, gethexec.ConfigDefaultTest().TxLookupLimit, 0)
 	Require(t, err)
 
 	return l2info, stack, chainDb, arbDb, blockchain
@@ -597,13 +589,8 @@
 	Require(t, err)
 
 	currentNode, err = arbnode.CreateNode(
-<<<<<<< HEAD
 		ctx, l2stack, execNode, l2arbDb, NewFetcherFromConfig(nodeConfig), l2blockchain.Config(), l1client,
-		addresses, sequencerTxOptsPtr, dataSigner, fatalErrChan,
-=======
-		ctx, l2stack, l2chainDb, l2arbDb, NewFetcherFromConfig(nodeConfig), l2blockchain, l1client,
 		addresses, sequencerTxOptsPtr, sequencerTxOptsPtr, dataSigner, fatalErrChan,
->>>>>>> 78ff09c3
 	)
 	Require(t, err)
 
@@ -637,17 +624,13 @@
 	AddDefaultValNode(t, ctx, nodeConfig, true)
 
 	l2info, stack, chainDb, arbDb, blockchain := createL2BlockChain(t, l2Info, "", params.ArbitrumDevTestChainConfig())
-<<<<<<< HEAD
 
 	Require(t, execConfig.Validate())
 	execConfigFetcher := func() *gethexec.Config { return execConfig }
 	execNode, err := gethexec.CreateExecutionNode(ctx, stack, chainDb, blockchain, nil, execConfigFetcher)
 	Require(t, err)
 
-	currentNode, err := arbnode.CreateNode(ctx, stack, execNode, arbDb, NewFetcherFromConfig(nodeConfig), blockchain.Config(), nil, nil, nil, nil, feedErrChan)
-=======
-	currentNode, err := arbnode.CreateNode(ctx, stack, chainDb, arbDb, NewFetcherFromConfig(nodeConfig), blockchain, nil, nil, nil, nil, nil, feedErrChan)
->>>>>>> 78ff09c3
+	currentNode, err := arbnode.CreateNode(ctx, stack, execNode, arbDb, NewFetcherFromConfig(nodeConfig), blockchain.Config(), nil, nil, nil, nil, nil, feedErrChan)
 	Require(t, err)
 
 	// Give the node an init message
@@ -756,32 +739,23 @@
 
 	dataSigner := signature.DataSignerFromPrivateKey(l1info.GetInfoWithPrivKey("Sequencer").PrivateKey)
 	txOpts := l1info.GetDefaultTransactOpts("Sequencer", ctx)
-<<<<<<< HEAD
-
 	firstExec := getExecNode(t, first)
 
-	l2blockchain, err := gethexec.WriteOrTestBlockChain(l2chainDb, nil, initReader, firstExec.ArbInterface.BlockChain().Config(), gethexec.ConfigDefaultTest().TxLookupLimit, 0)
-=======
-	chainConfig := first.Execution.ArbInterface.BlockChain().Config()
+	chainConfig := firstExec.ArbInterface.BlockChain().Config()
 	serializedChainConfig, err := json.Marshal(chainConfig)
 	if err != nil {
 		Fail(t, err)
 	}
-	l2blockchain, err := execution.WriteOrTestBlockChain(l2chainDb, nil, initReader, chainConfig, serializedChainConfig, arbnode.ConfigDefaultL2Test().TxLookupLimit, 0)
->>>>>>> 78ff09c3
+	l2blockchain, err := gethexec.WriteOrTestBlockChain(l2chainDb, nil, initReader, chainConfig, serializedChainConfig, gethexec.ConfigDefaultTest().TxLookupLimit, 0)
 	Require(t, err)
 
 	AddDefaultValNode(t, ctx, nodeConfig, true)
 
-<<<<<<< HEAD
 	configFetcher := func() *gethexec.Config { return execConfig }
 	currentExec, err := gethexec.CreateExecutionNode(ctx, l2stack, l2chainDb, l2blockchain, l1client, configFetcher)
 	Require(t, err)
 
-	currentNode, err := arbnode.CreateNode(ctx, l2stack, currentExec, l2arbDb, NewFetcherFromConfig(nodeConfig), l2blockchain.Config(), l1client, first.DeployInfo, &txOpts, dataSigner, feedErrChan)
-=======
-	currentNode, err := arbnode.CreateNode(ctx, l2stack, l2chainDb, l2arbDb, NewFetcherFromConfig(nodeConfig), l2blockchain, l1client, first.DeployInfo, &txOpts, &txOpts, dataSigner, feedErrChan)
->>>>>>> 78ff09c3
+	currentNode, err := arbnode.CreateNode(ctx, l2stack, currentExec, l2arbDb, NewFetcherFromConfig(nodeConfig), l2blockchain.Config(), l1client, first.DeployInfo, &txOpts, &txOpts, dataSigner, feedErrChan)
 	Require(t, err)
 
 	err = currentNode.Start(ctx)
