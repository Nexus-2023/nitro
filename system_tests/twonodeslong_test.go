// Copyright 2021-2022, Offchain Labs, Inc.
// For license information, see https://github.com/nitro/blob/master/LICENSE

// race detection makes things slow and miss timeouts
//go:build !race
// +build !race

package arbtest

import (
	"context"
	"math/big"
	"math/rand"
	"testing"
	"time"

	"github.com/offchainlabs/nitro/arbos/l2pricing"
	"github.com/offchainlabs/nitro/arbutil"

	"github.com/ethereum/go-ethereum/core/txpool"
	"github.com/ethereum/go-ethereum/core/types"
)

func testTwoNodesLong(t *testing.T, dasModeStr string) {
	t.Parallel()
	largeLoops := 8
	avgL2MsgsPerLoop := 30
	avgDelayedMessagesPerLoop := 10
	avgTotalL1MessagesPerLoop := 12 // including delayed
	avgExtraBlocksPerLoop := 20
	finalPropagateLoops := 15

	fundsPerDelayed := big.NewInt(int64(100000000000000001))
	fundsPerDirect := big.NewInt(int64(200003))
	directTransfers := int64(0)
	delayedTransfers := int64(0)

	delayedTxs := make([]*types.Transaction, 0, largeLoops*avgDelayedMessagesPerLoop*2)

	ctx, cancel := context.WithCancel(context.Background())
	defer cancel()

	chainConfig, l1NodeConfigA, lifecycleManager, _, dasSignerKey := setupConfigWithDAS(t, ctx, dasModeStr)
	defer lifecycleManager.StopAndWaitUntil(time.Second)

	builder := NewNodeBuilder(ctx).DefaultConfig(t, true)
	builder.nodeConfig = l1NodeConfigA
	builder.chainConfig = chainConfig
	builder.L2Info = nil
	builder.Build(t)
	defer requireClose(t, builder.L1.Stack)

	authorizeDASKeyset(t, ctx, dasSignerKey, builder.L1Info, builder.L1.Client)

	l1NodeConfigBDataAvailability := l1NodeConfigA.DataAvailability
	l1NodeConfigBDataAvailability.RPCAggregator.Enable = false
	testClientB, cleanupB := builder.Build2ndNode(t, &SecondNodeParams{dasConfig: &l1NodeConfigBDataAvailability})
	defer cleanupB()

	builder.L2Info.GenerateAccount("DelayedFaucet")
	builder.L2Info.GenerateAccount("DelayedReceiver")
	builder.L2Info.GenerateAccount("DirectReceiver")

	builder.L2Info.GenerateAccount("ErrorTxSender")

	builder.L2.SendWaitTestTransactions(t, []*types.Transaction{
		builder.L2Info.PrepareTx("Faucet", "ErrorTxSender", builder.L2Info.TransferGas, big.NewInt(l2pricing.InitialBaseFeeWei*int64(builder.L2Info.TransferGas)), nil),
	})

	delayedMsgsToSendMax := big.NewInt(int64(largeLoops * avgDelayedMessagesPerLoop * 10))
	delayedFaucetNeeds := new(big.Int).Mul(new(big.Int).Add(fundsPerDelayed, new(big.Int).SetUint64(l2pricing.InitialBaseFeeWei*100000)), delayedMsgsToSendMax)
	builder.L2.SendWaitTestTransactions(t, []*types.Transaction{
		builder.L2Info.PrepareTx("Faucet", "DelayedFaucet", builder.L2Info.TransferGas, delayedFaucetNeeds, nil),
	})
	delayedFaucetBalance, err := builder.L2.Client.BalanceAt(ctx, builder.L2Info.GetAddress("DelayedFaucet"), nil)
	Require(t, err)

	if delayedFaucetBalance.Cmp(delayedFaucetNeeds) != 0 {
		t.Fatalf("Unexpected balance, has %v, expects %v", delayedFaucetBalance, delayedFaucetNeeds)
	}
	t.Logf("DelayedFaucet has %v, per delayd: %v, baseprice: %v", delayedFaucetBalance, fundsPerDelayed, l2pricing.InitialBaseFeeWei)

	if avgTotalL1MessagesPerLoop < avgDelayedMessagesPerLoop {
		Fatal(t, "bad params, avgTotalL1MessagesPerLoop should include avgDelayedMessagesPerLoop")
	}
	for i := 0; i < largeLoops; i++ {
		l1TxsThisTime := rand.Int() % (avgTotalL1MessagesPerLoop * 2)
		l1Txs := make([]*types.Transaction, 0, l1TxsThisTime)
		for len(l1Txs) < l1TxsThisTime {
			randNum := rand.Int() % avgTotalL1MessagesPerLoop
			var l1tx *types.Transaction
			if randNum < avgDelayedMessagesPerLoop {
				delayedTx := builder.L2Info.PrepareTx("DelayedFaucet", "DelayedReceiver", 30001, fundsPerDelayed, nil)
				l1tx = WrapL2ForDelayed(t, delayedTx, builder.L1Info, "User", 100000)
				delayedTxs = append(delayedTxs, delayedTx)
				delayedTransfers++
			} else {
				l1tx = builder.L1Info.PrepareTx("Faucet", "User", 30000, big.NewInt(1e12), nil)
			}
			l1Txs = append(l1Txs, l1tx)
		}
<<<<<<< HEAD
		wrappedL1Txs := make([]*txpool.Transaction, 0, l1TxsThisTime)
		for _, tx := range l1Txs {
			wrappedL1Txs = append(wrappedL1Txs, &txpool.Transaction{Tx: tx})
		}
		// adding multiple messages in the same Add with local=true to get them in the same L1 block
		errs := l1backend.TxPool().Add(wrappedL1Txs, true, false)
=======
		// adding multiple messages in the same AddLocal to get them in the same L1 block
		errs := builder.L1.L1Backend.TxPool().AddLocals(l1Txs)
>>>>>>> e0e9a88d
		for _, err := range errs {
			if err != nil {
				Fatal(t, err)
			}
		}
		l2TxsThisTime := rand.Int() % (avgL2MsgsPerLoop * 2)
		l2Txs := make([]*types.Transaction, 0, l2TxsThisTime)
		for len(l2Txs) < l2TxsThisTime {
			l2Txs = append(l2Txs, builder.L2Info.PrepareTx("Faucet", "DirectReceiver", builder.L2Info.TransferGas, fundsPerDirect, nil))
		}
		builder.L2.SendWaitTestTransactions(t, l2Txs)
		directTransfers += int64(l2TxsThisTime)
		if len(l1Txs) > 0 {
			_, err := builder.L1.EnsureTxSucceeded(l1Txs[len(l1Txs)-1])
			if err != nil {
				Fatal(t, err)
			}
		}
		// create bad tx on delayed inbox
		builder.L2Info.GetInfoWithPrivKey("ErrorTxSender").Nonce = 10
		builder.L1.SendWaitTestTransactions(t, []*types.Transaction{
			WrapL2ForDelayed(t, builder.L2Info.PrepareTx("ErrorTxSender", "DelayedReceiver", 30002, delayedFaucetNeeds, nil), builder.L1Info, "User", 100000),
		})

		extrBlocksThisTime := rand.Int() % (avgExtraBlocksPerLoop * 2)
		for i := 0; i < extrBlocksThisTime; i++ {
			builder.L1.SendWaitTestTransactions(t, []*types.Transaction{
				builder.L1Info.PrepareTx("Faucet", "User", 30000, big.NewInt(1e12), nil),
			})
		}
	}

	t.Log("Done sending", delayedTransfers, "delayed transfers", directTransfers, "direct transfers")
	if (delayedTransfers + directTransfers) == 0 {
		Fatal(t, "No transfers sent!")
	}

	// sending l1 messages creates l1 blocks.. make enough to get that delayed inbox message in
	for i := 0; i < finalPropagateLoops; i++ {
		var tx *types.Transaction
		for j := 0; j < 30; j++ {
			tx = builder.L1Info.PrepareTx("Faucet", "User", 30000, big.NewInt(1e12), nil)
			err := builder.L1.Client.SendTransaction(ctx, tx)
			if err != nil {
				Fatal(t, err)
			}
			_, err = builder.L1.EnsureTxSucceeded(tx)
			if err != nil {
				Fatal(t, err)
			}
		}
	}

	_, err = builder.L2.EnsureTxSucceededWithTimeout(delayedTxs[len(delayedTxs)-1], time.Second*10)
	Require(t, err, "Failed waiting for Tx on main node")
<<<<<<< HEAD
	_, err = EnsureTxSucceededWithTimeout(ctx, l2clientB, delayedTxs[len(delayedTxs)-1], time.Second*30)
	Require(t, err, "Failed waiting for Tx on secondary node")

	delayedBalance, err := l2clientB.BalanceAt(ctx, l2info.GetAddress("DelayedReceiver"), nil)
=======
	_, err = testClientB.EnsureTxSucceededWithTimeout(delayedTxs[len(delayedTxs)-1], time.Second*10)
	Require(t, err, "Failed waiting for Tx on secondary node")
	delayedBalance, err := testClientB.Client.BalanceAt(ctx, builder.L2Info.GetAddress("DelayedReceiver"), nil)
>>>>>>> e0e9a88d
	Require(t, err)
	directBalance, err := testClientB.Client.BalanceAt(ctx, builder.L2Info.GetAddress("DirectReceiver"), nil)
	Require(t, err)
	delayedExpectd := new(big.Int).Mul(fundsPerDelayed, big.NewInt(delayedTransfers))
	directExpectd := new(big.Int).Mul(fundsPerDirect, big.NewInt(directTransfers))
	if (delayedBalance.Cmp(delayedExpectd) != 0) || (directBalance.Cmp(directExpectd) != 0) {
		t.Error("delayed balance", delayedBalance, "expected", delayedExpectd, "transfers", delayedTransfers)
		t.Error("direct balance", directBalance, "expected", directExpectd, "transfers", directTransfers)
		ownerBalance, _ := testClientB.Client.BalanceAt(ctx, builder.L2Info.GetAddress("Owner"), nil)
		delayedFaucetBalance, _ := testClientB.Client.BalanceAt(ctx, builder.L2Info.GetAddress("DelayedFaucet"), nil)
		t.Error("owner balance", ownerBalance, "delayed faucet", delayedFaucetBalance)
		Fatal(t, "Unexpected balance")
	}

	builder.L2.ConsensusNode.StopAndWait()

	if testClientB.ConsensusNode.BlockValidator != nil {
		lastBlockHeader, err := testClientB.Client.HeaderByNumber(ctx, nil)
		Require(t, err)
		timeout := getDeadlineTimeout(t, time.Minute*30)
		// messageindex is same as block number here
		if !testClientB.ConsensusNode.BlockValidator.WaitForPos(t, ctx, arbutil.MessageIndex(lastBlockHeader.Number.Uint64()), timeout) {
			Fatal(t, "did not validate all blocks")
		}
	}
}

func TestTwoNodesLong(t *testing.T) {
	testTwoNodesLong(t, "onchain")
}

func TestTwoNodesLongLocalDAS(t *testing.T) {
	testTwoNodesLong(t, "files")
}<|MERGE_RESOLUTION|>--- conflicted
+++ resolved
@@ -99,17 +99,12 @@
 			}
 			l1Txs = append(l1Txs, l1tx)
 		}
-<<<<<<< HEAD
 		wrappedL1Txs := make([]*txpool.Transaction, 0, l1TxsThisTime)
 		for _, tx := range l1Txs {
 			wrappedL1Txs = append(wrappedL1Txs, &txpool.Transaction{Tx: tx})
 		}
 		// adding multiple messages in the same Add with local=true to get them in the same L1 block
-		errs := l1backend.TxPool().Add(wrappedL1Txs, true, false)
-=======
-		// adding multiple messages in the same AddLocal to get them in the same L1 block
-		errs := builder.L1.L1Backend.TxPool().AddLocals(l1Txs)
->>>>>>> e0e9a88d
+		errs := builder.L1.L1Backend.TxPool().Add(wrappedL1Txs, true, false)
 		for _, err := range errs {
 			if err != nil {
 				Fatal(t, err)
@@ -165,16 +160,10 @@
 
 	_, err = builder.L2.EnsureTxSucceededWithTimeout(delayedTxs[len(delayedTxs)-1], time.Second*10)
 	Require(t, err, "Failed waiting for Tx on main node")
-<<<<<<< HEAD
-	_, err = EnsureTxSucceededWithTimeout(ctx, l2clientB, delayedTxs[len(delayedTxs)-1], time.Second*30)
-	Require(t, err, "Failed waiting for Tx on secondary node")
-
-	delayedBalance, err := l2clientB.BalanceAt(ctx, l2info.GetAddress("DelayedReceiver"), nil)
-=======
-	_, err = testClientB.EnsureTxSucceededWithTimeout(delayedTxs[len(delayedTxs)-1], time.Second*10)
+
+	_, err = testClientB.EnsureTxSucceededWithTimeout(delayedTxs[len(delayedTxs)-1], time.Second*30)
 	Require(t, err, "Failed waiting for Tx on secondary node")
 	delayedBalance, err := testClientB.Client.BalanceAt(ctx, builder.L2Info.GetAddress("DelayedReceiver"), nil)
->>>>>>> e0e9a88d
 	Require(t, err)
 	directBalance, err := testClientB.Client.BalanceAt(ctx, builder.L2Info.GetAddress("DirectReceiver"), nil)
 	Require(t, err)
