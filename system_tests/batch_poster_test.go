// Copyright 2021-2022, Offchain Labs, Inc.
// For license information, see https://github.com/nitro/blob/master/LICENSE

package arbtest

import (
	"context"
	"crypto/rand"
	"fmt"
	"math/big"
	"net/http"
	"strings"
	"testing"
	"time"

	"github.com/andybalholm/brotli"
	"github.com/ethereum/go-ethereum/accounts/abi"
	"github.com/ethereum/go-ethereum/common"
	"github.com/ethereum/go-ethereum/core/types"
	"github.com/ethereum/go-ethereum/log"

	"github.com/offchainlabs/nitro/arbnode"
	"github.com/offchainlabs/nitro/arbnode/dataposter"
	"github.com/offchainlabs/nitro/arbnode/dataposter/externalsignertest"
	"github.com/offchainlabs/nitro/solgen/go/bridgegen"
	"github.com/offchainlabs/nitro/solgen/go/upgrade_executorgen"
	"github.com/offchainlabs/nitro/util/redisutil"
)

func TestBatchPosterParallel(t *testing.T) {
	testBatchPosterParallel(t, false)
}

func TestRedisBatchPosterParallel(t *testing.T) {
	testBatchPosterParallel(t, true)
}

func addNewBatchPoster(ctx context.Context, t *testing.T, builder *NodeBuilder, address common.Address) {
	t.Helper()
	upgradeExecutor, err := upgrade_executorgen.NewUpgradeExecutor(builder.L2.ConsensusNode.DeployInfo.UpgradeExecutor, builder.L1.Client)
	if err != nil {
		t.Fatal("Failed to get new upgrade executor", err)
	}
	sequencerInboxABI, err := abi.JSON(strings.NewReader(bridgegen.SequencerInboxABI))
	if err != nil {
		t.Fatal("Failed to parse sequencer inbox abi", err)
	}
	setIsBatchPoster, err := sequencerInboxABI.Pack("setIsBatchPoster", address, true)
	if err != nil {
		t.Fatal("Failed to pack setIsBatchPoster", err)
	}
	ownerOpts := builder.L1Info.GetDefaultTransactOpts("RollupOwner", ctx)
	tx, err := upgradeExecutor.ExecuteCall(
		&ownerOpts,
		builder.L1Info.GetAddress("SequencerInbox"),
		setIsBatchPoster)
	if err != nil {
		t.Fatalf("Error creating transaction to set batch poster: %v", err)
	}
	if _, err := builder.L1.EnsureTxSucceeded(tx); err != nil {
		t.Fatalf("Error setting batch poster: %v", err)
	}
}

func externalSignerTestCfg(addr common.Address) (*dataposter.ExternalSignerCfg, error) {
	cp, err := externalsignertest.CertPaths()
	if err != nil {
		return nil, fmt.Errorf("getting certificates path: %w", err)
	}
	return &dataposter.ExternalSignerCfg{
		Address:          common.Bytes2Hex(addr.Bytes()),
		URL:              externalsignertest.SignerURL,
		Method:           externalsignertest.SignerMethod,
		RootCA:           cp.ServerCert,
		ClientCert:       cp.ClientCert,
		ClientPrivateKey: cp.ClientKey,
	}, nil
}

func testBatchPosterParallel(t *testing.T, useRedis bool) {
	ctx, cancel := context.WithCancel(context.Background())
	defer cancel()
	httpSrv, srv := externalsignertest.NewServer(ctx, t)
	cp, err := externalsignertest.CertPaths()
	if err != nil {
		t.Fatalf("Error getting cert paths: %v", err)
	}
	t.Cleanup(func() {
		if err := httpSrv.Shutdown(ctx); err != nil {
			t.Fatalf("Error shutting down http server: %v", err)
		}
	})
	go func() {
		log.Debug("Server is listening on port 1234...")
		if err := httpSrv.ListenAndServeTLS(cp.ServerCert, cp.ServerKey); err != nil && err != http.ErrServerClosed {
			log.Debug("ListenAndServeTLS() failed", "error", err)
			return
		}
	}()

	var redisUrl string
	if useRedis {
		redisUrl = redisutil.CreateTestRedis(ctx, t)
	}
	parallelBatchPosters := 1
	if redisUrl != "" {
		client, err := redisutil.RedisClientFromURL(redisUrl)
		Require(t, err)
		err = client.Del(ctx, "data-poster.queue").Err()
		Require(t, err)
		parallelBatchPosters = 4
	}

	builder := NewNodeBuilder(ctx).DefaultConfig(t, true)
	builder.nodeConfig.BatchPoster.Enable = false
	builder.nodeConfig.BatchPoster.RedisUrl = redisUrl
	signerCfg, err := externalSignerTestCfg(srv.Address)
	if err != nil {
		t.Fatalf("Error getting external signer config: %v", err)
	}
	builder.nodeConfig.BatchPoster.DataPoster.ExternalSigner = *signerCfg

	cleanup := builder.Build(t)
	defer cleanup()
	testClientB, cleanupB := builder.Build2ndNode(t, &SecondNodeParams{})
	defer cleanupB()
	builder.L2Info.GenerateAccount("User2")

	addNewBatchPoster(ctx, t, builder, srv.Address)

	builder.L1.SendWaitTestTransactions(t, []*types.Transaction{
		builder.L1Info.PrepareTxTo("Faucet", &srv.Address, 30000, big.NewInt(1e18), nil)})

	var txs []*types.Transaction

	for i := 0; i < 100; i++ {
		tx := builder.L2Info.PrepareTx("Owner", "User2", builder.L2Info.TransferGas, common.Big1, nil)
		txs = append(txs, tx)

		err := builder.L2.Client.SendTransaction(ctx, tx)
		Require(t, err)
	}

	for _, tx := range txs {
		_, err := builder.L2.EnsureTxSucceeded(tx)
		Require(t, err)
	}

	firstTxData, err := txs[0].MarshalBinary()
	Require(t, err)
	seqTxOpts := builder.L1Info.GetDefaultTransactOpts("Sequencer", ctx)
	builder.nodeConfig.BatchPoster.Enable = true
	builder.nodeConfig.BatchPoster.MaxSize = len(firstTxData) * 2
	startL1Block, err := builder.L1.Client.BlockNumber(ctx)
	Require(t, err)
	parentChainID, err := builder.L1.Client.ChainID(ctx)
	if err != nil {
		t.Fatalf("Failed to get parent chain id: %v", err)
	}
	for i := 0; i < parallelBatchPosters; i++ {
		// Make a copy of the batch poster config so NewBatchPoster calling Validate() on it doesn't race
<<<<<<< HEAD
		batchPosterConfig := builder.nodeConfig.BatchPoster
		batchPoster, err := arbnode.NewBatchPoster(ctx,
			&arbnode.BatchPosterOpts{
				DataPosterDB:  nil,
				L1Reader:      builder.L2.ConsensusNode.L1Reader,
				Inbox:         builder.L2.ConsensusNode.InboxTracker,
				Streamer:      builder.L2.ConsensusNode.TxStreamer,
				VersionGetter: builder.L2.ExecNode,
				SyncMonitor:   builder.L2.ConsensusNode.SyncMonitor,
				Config:        func() *arbnode.BatchPosterConfig { return &batchPosterConfig },
				DeployInfo:    builder.L2.ConsensusNode.DeployInfo,
				TransactOpts:  &seqTxOpts,
				DAWriter:      nil,
				ParentChainID: parentChainID,
			},
		)
=======
		batchPosterConfig := conf.BatchPoster
		batchPoster, err := arbnode.NewBatchPoster(ctx, nil, nodeA.L1Reader, nodeA.InboxTracker, nodeA.TxStreamer, nodeA.SyncMonitor, func() *arbnode.BatchPosterConfig { return &batchPosterConfig }, nodeA.DeployInfo, &seqTxOpts, nil, nil)
>>>>>>> a915e5ad
		Require(t, err)
		batchPoster.Start(ctx)
		defer batchPoster.StopAndWait()
	}

	lastTxHash := txs[len(txs)-1].Hash()
	for i := 90; i >= 0; i-- {
		builder.L1.SendWaitTestTransactions(t, []*types.Transaction{
			builder.L1Info.PrepareTx("Faucet", "User", 30000, big.NewInt(1e12), nil),
		})
		time.Sleep(500 * time.Millisecond)
		_, err := testClientB.Client.TransactionReceipt(ctx, lastTxHash)
		if err == nil {
			break
		}
		if i == 0 {
			Require(t, err)
		}
	}

	// TODO: factor this out in separate test case and skip it or delete this
	// code entirely.
	// I've locally confirmed that this passes when the clique period is set to 1.
	// However, setting the clique period to 1 slows everything else (including the L1 deployment for this test) down to a crawl.
	if false {
		// Make sure the batch poster is able to post multiple batches in one block
		endL1Block, err := builder.L1.Client.BlockNumber(ctx)
		Require(t, err)
		seqInbox, err := arbnode.NewSequencerInbox(builder.L1.Client, builder.L2.ConsensusNode.DeployInfo.SequencerInbox, 0)
		Require(t, err)
		batches, err := seqInbox.LookupBatchesInRange(ctx, new(big.Int).SetUint64(startL1Block), new(big.Int).SetUint64(endL1Block))
		Require(t, err)
		var foundMultipleInBlock bool
		for i := range batches {
			if i == 0 {
				continue
			}
			if batches[i-1].ParentChainBlockNumber == batches[i].ParentChainBlockNumber {
				foundMultipleInBlock = true
				break
			}
		}

		if !foundMultipleInBlock {
			Fatal(t, "only found one batch per block")
		}
	}

	l2balance, err := testClientB.Client.BalanceAt(ctx, builder.L2Info.GetAddress("User2"), nil)
	Require(t, err)

	if l2balance.Sign() == 0 {
		Fatal(t, "Unexpected zero balance")
	}
}

func TestBatchPosterLargeTx(t *testing.T) {
	t.Parallel()
	ctx, cancel := context.WithCancel(context.Background())
	defer cancel()

	builder := NewNodeBuilder(ctx).DefaultConfig(t, true)
	builder.execConfig.Sequencer.MaxTxDataSize = 110000
	cleanup := builder.Build(t)
	defer cleanup()

	testClientB, cleanupB := builder.Build2ndNode(t, &SecondNodeParams{})
	defer cleanupB()

	data := make([]byte, 100000)
	_, err := rand.Read(data)
	Require(t, err)
	faucetAddr := builder.L2Info.GetAddress("Faucet")
	gas := builder.L2Info.TransferGas + 20000*uint64(len(data))
	tx := builder.L2Info.PrepareTxTo("Faucet", &faucetAddr, gas, common.Big0, data)
	err = builder.L2.Client.SendTransaction(ctx, tx)
	Require(t, err)
	receiptA, err := builder.L2.EnsureTxSucceeded(tx)
	Require(t, err)
	receiptB, err := testClientB.EnsureTxSucceededWithTimeout(tx, time.Second*30)
	Require(t, err)
	if receiptA.BlockHash != receiptB.BlockHash {
		Fatal(t, "receipt A block hash", receiptA.BlockHash, "does not equal receipt B block hash", receiptB.BlockHash)
	}
}

func TestBatchPosterKeepsUp(t *testing.T) {
	t.Skip("This test is for manual inspection and would be unreliable in CI even if automated")
	ctx, cancel := context.WithCancel(context.Background())
	defer cancel()

	builder := NewNodeBuilder(ctx).DefaultConfig(t, true)
	builder.nodeConfig.BatchPoster.CompressionLevel = brotli.BestCompression
	builder.nodeConfig.BatchPoster.MaxDelay = time.Hour
	builder.execConfig.RPC.RPCTxFeeCap = 1000.
	cleanup := builder.Build(t)
	defer cleanup()

	builder.L2Info.GasPrice = big.NewInt(100e9)

	go func() {
		data := make([]byte, 90000)
		_, err := rand.Read(data)
		Require(t, err)
		for {
			gas := builder.L2Info.TransferGas + 20000*uint64(len(data))
			tx := builder.L2Info.PrepareTx("Faucet", "Faucet", gas, common.Big0, data)
			err = builder.L2.Client.SendTransaction(ctx, tx)
			Require(t, err)
			_, err := builder.L2.EnsureTxSucceeded(tx)
			Require(t, err)
		}
	}()

	start := time.Now()
	for {
		time.Sleep(time.Second)
		batches, err := builder.L2.ConsensusNode.InboxTracker.GetBatchCount()
		Require(t, err)
		postedMessages, err := builder.L2.ConsensusNode.InboxTracker.GetBatchMessageCount(batches - 1)
		Require(t, err)
		haveMessages, err := builder.L2.ConsensusNode.TxStreamer.GetMessageCount()
		Require(t, err)
		duration := time.Since(start)
		fmt.Printf("batches posted: %v over %v (%.2f batches/second)\n", batches, duration, float64(batches)/(float64(duration)/float64(time.Second)))
		fmt.Printf("backlog: %v message\n", haveMessages-postedMessages)
	}
}<|MERGE_RESOLUTION|>--- conflicted
+++ resolved
@@ -159,7 +159,6 @@
 	}
 	for i := 0; i < parallelBatchPosters; i++ {
 		// Make a copy of the batch poster config so NewBatchPoster calling Validate() on it doesn't race
-<<<<<<< HEAD
 		batchPosterConfig := builder.nodeConfig.BatchPoster
 		batchPoster, err := arbnode.NewBatchPoster(ctx,
 			&arbnode.BatchPosterOpts{
@@ -173,13 +172,10 @@
 				DeployInfo:    builder.L2.ConsensusNode.DeployInfo,
 				TransactOpts:  &seqTxOpts,
 				DAWriter:      nil,
+				AvailDAWriter: nil,
 				ParentChainID: parentChainID,
 			},
 		)
-=======
-		batchPosterConfig := conf.BatchPoster
-		batchPoster, err := arbnode.NewBatchPoster(ctx, nil, nodeA.L1Reader, nodeA.InboxTracker, nodeA.TxStreamer, nodeA.SyncMonitor, func() *arbnode.BatchPosterConfig { return &batchPosterConfig }, nodeA.DeployInfo, &seqTxOpts, nil, nil)
->>>>>>> a915e5ad
 		Require(t, err)
 		batchPoster.Start(ctx)
 		defer batchPoster.StopAndWait()
