// Copyright 2021-2022, Offchain Labs, Inc.
// For license information, see https://github.com/nitro/blob/master/LICENSE

// race detection makes things slow and miss timeouts
//go:build !race
// +build !race

package arbtest

import (
	"context"
	"math/big"
	"testing"
	"time"

	"github.com/ethereum/go-ethereum"
	"github.com/ethereum/go-ethereum/common"
	"github.com/ethereum/go-ethereum/core/types"
	"github.com/ethereum/go-ethereum/core/vm"
	"github.com/offchainlabs/nitro/arbnode"
	"github.com/offchainlabs/nitro/arbos/l2pricing"
	"github.com/offchainlabs/nitro/arbutil"
)

type workloadType uint

const (
	ethSend workloadType = iota
	smallContract
	depleteGas
)

func testBlockValidatorSimple(t *testing.T, dasModeString string, workloadLoops int, workload workloadType, arbitrator bool) {
	t.Parallel()
	ctx, cancel := context.WithCancel(context.Background())
	defer cancel()

	chainConfig, l1NodeConfigA, lifecycleManager, _, dasSignerKey := setupConfigWithDAS(t, ctx, dasModeString)
	defer lifecycleManager.StopAndWaitUntil(time.Second)

	var delayEvery int
	if simpletxloops > 1 {
		l1NodeConfigA.BatchPoster.MaxBatchPostDelay = time.Millisecond * 500
		delayEvery = simpletxloops / 3
	}

	l2info, nodeA, l2client, l1info, _, l1client, l1stack := createTestNodeOnL1WithConfig(t, ctx, true, l1NodeConfigA, chainConfig, nil)
	defer requireClose(t, l1stack)
	defer nodeA.StopAndWait()

	authorizeDASKeyset(t, ctx, dasSignerKey, l1info, l1client)

	validatorConfig := arbnode.ConfigDefaultL1NonSequencerTest()
	validatorConfig.BlockValidator.Enable = true
	validatorConfig.DataAvailability = l1NodeConfigA.DataAvailability
	validatorConfig.DataAvailability.AggregatorConfig.Enable = false
	AddDefaultValNode(t, ctx, validatorConfig, !arbitrator)
	l2clientB, nodeB := Create2ndNodeWithConfig(t, ctx, nodeA, l1stack, l1info, &l2info.ArbInitData, validatorConfig, nil)
	defer nodeB.StopAndWait()
	l2info.GenerateAccount("User2")

	perTransfer := big.NewInt(1e12)

	for i := 0; i < workloadLoops; i++ {
		var tx *types.Transaction

		if workload == ethSend {
			tx = l2info.PrepareTx("Owner", "User2", l2info.TransferGas, perTransfer, nil)
		} else {
			var contractCode []byte
			var gas uint64

			if workload == smallContract {
				contractCode = []byte{byte(vm.PUSH0)}
				contractCode = append(contractCode, byte(vm.PUSH0))
				contractCode = append(contractCode, byte(vm.PUSH1))
				contractCode = append(contractCode, 8) // the prelude length
				contractCode = append(contractCode, byte(vm.PUSH0))
				contractCode = append(contractCode, byte(vm.CODECOPY))
				contractCode = append(contractCode, byte(vm.PUSH0))
				contractCode = append(contractCode, byte(vm.RETURN))
				basefee := GetBaseFee(t, l2client, ctx)
				var err error
				gas, err = l2client.EstimateGas(ctx, ethereum.CallMsg{
					From:     l2info.GetAddress("Owner"),
					GasPrice: basefee,
					Value:    big.NewInt(0),
					Data:     contractCode,
				})
				Require(t, err)
			} else {
				contractCode = []byte{0x5b} // JUMPDEST
				for i := 0; i < 20; i++ {
					contractCode = append(contractCode, 0x60, 0x00, 0x60, 0x00, 0x52) // PUSH1 0 MSTORE
				}
				contractCode = append(contractCode, 0x60, 0x00, 0x56) // JUMP
				gas = l2info.TransferGas*2 + l2pricing.InitialPerBlockGasLimitV6
			}
			tx = l2info.PrepareTxTo("Owner", nil, gas, common.Big0, contractCode)
		}

		err := l2client.SendTransaction(ctx, tx)
		Require(t, err)
		_, err = EnsureTxSucceededWithTimeout(ctx, l2client, tx, time.Second*5)
		if workload != depleteGas {
			Require(t, err)
		}
<<<<<<< HEAD
		if delayEvery > 0 && i%delayEvery == (delayEvery-1) {
			<-time.After(time.Second)
		}
=======
>>>>>>> c50ba3cf
	}

	if workload != depleteGas {
		delayedTx := l2info.PrepareTx("Owner", "User2", 30002, perTransfer, nil)
		SendWaitTestTransactions(t, ctx, l1client, []*types.Transaction{
			WrapL2ForDelayed(t, delayedTx, l1info, "User", 100000),
		})
		// give the inbox reader a bit of time to pick up the delayed message
		time.Sleep(time.Millisecond * 500)

		// sending l1 messages creates l1 blocks.. make enough to get that delayed inbox message in
		for i := 0; i < 30; i++ {
			SendWaitTestTransactions(t, ctx, l1client, []*types.Transaction{
				l1info.PrepareTx("Faucet", "User", 30000, big.NewInt(1e12), nil),
			})
		}

		_, err := WaitForTx(ctx, l2clientB, delayedTx.Hash(), time.Second*5)
		Require(t, err)
	}

	if workload == ethSend {
		l2balance, err := l2clientB.BalanceAt(ctx, l2info.GetAddress("User2"), nil)
		Require(t, err)

		expectedBalance := new(big.Int).Mul(perTransfer, big.NewInt(int64(workloadLoops+1)))
		if l2balance.Cmp(expectedBalance) != 0 {
			Fail(t, "Unexpected balance:", l2balance)
		}
	}

	lastBlock, err := l2clientB.BlockByNumber(ctx, nil)
	Require(t, err)
	for {
		usefulBlock := false
		for _, tx := range lastBlock.Transactions() {
			if tx.Type() != types.ArbitrumInternalTxType {
				usefulBlock = true
				break
			}
		}
		if usefulBlock {
			break
		}
		lastBlock, err = l2clientB.BlockByHash(ctx, lastBlock.ParentHash())
		Require(t, err)
	}
	t.Log("waiting for block: ", lastBlock.NumberU64())
	timeout := getDeadlineTimeout(t, time.Minute*10)
	// messageindex is same as block number here
	if !nodeB.BlockValidator.WaitForPos(t, ctx, arbutil.MessageIndex(lastBlock.NumberU64()), timeout) {
		Fail(t, "did not validate all blocks")
	}
	nodeB.Execution.Recorder.TrimAllPrepared(t)
	finalRefCount := nodeB.Execution.Recorder.RecordingDBReferenceCount()
	lastBlockNow, err := l2clientB.BlockByNumber(ctx, nil)
	Require(t, err)
	// up to 3 extra references: awaiting validation, recently valid, lastValidatedHeader
	largestRefCount := lastBlockNow.NumberU64() - lastBlock.NumberU64() + 3
	if finalRefCount < 0 || finalRefCount > int64(largestRefCount) {
		Fail(t, "unexpected refcount:", finalRefCount)
	}
}

func TestBlockValidatorSimpleOnchain(t *testing.T) {
	testBlockValidatorSimple(t, "onchain", 1, ethSend, true)
}

func TestBlockValidatorSimpleLocalDAS(t *testing.T) {
	testBlockValidatorSimple(t, "files", 1, ethSend, true)
}

func TestBlockValidatorSimpleJITOnchain(t *testing.T) {
	testBlockValidatorSimple(t, "files", 8, smallContract, false)
}<|MERGE_RESOLUTION|>--- conflicted
+++ resolved
@@ -39,9 +39,9 @@
 	defer lifecycleManager.StopAndWaitUntil(time.Second)
 
 	var delayEvery int
-	if simpletxloops > 1 {
+	if workloadLoops > 1 {
 		l1NodeConfigA.BatchPoster.MaxBatchPostDelay = time.Millisecond * 500
-		delayEvery = simpletxloops / 3
+		delayEvery = workloadLoops / 3
 	}
 
 	l2info, nodeA, l2client, l1info, _, l1client, l1stack := createTestNodeOnL1WithConfig(t, ctx, true, l1NodeConfigA, chainConfig, nil)
@@ -105,12 +105,9 @@
 		if workload != depleteGas {
 			Require(t, err)
 		}
-<<<<<<< HEAD
 		if delayEvery > 0 && i%delayEvery == (delayEvery-1) {
 			<-time.After(time.Second)
 		}
-=======
->>>>>>> c50ba3cf
 	}
 
 	if workload != depleteGas {
