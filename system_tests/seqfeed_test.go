--- conflicted
+++ resolved
@@ -127,40 +127,21 @@
 	defer cancel()
 
 	// The truthful sequencer
-<<<<<<< HEAD
 	nodeConfigA := arbnode.ConfigDefaultL1Test()
 	nodeConfigA.BatchPoster.Enable = true
 	nodeConfigA.Feed.Output.Enable = false
 	nodeConfigA.DataAvailability.ModeImpl = dasModeStr
-
-	var dbPath string
-	defer os.RemoveAll(dbPath)
-	if dasModeStr == "local" {
-		var err error
-		dbPath, err = ioutil.TempDir("/tmp", "das_test")
-		Require(t, err)
-		nodeConfigA.DataAvailability.LocalDiskDataDir = dbPath
-	}
-	_, err := nodeConfigA.DataAvailability.Mode()
-	Require(t, err)
-	l2infoA, nodeA, l2clientA, _, _, _, l1stack := CreateTestNodeOnL1WithConfig(t, ctx, true, nodeConfigA)
-=======
-	nodeConfigA := arbnode.NodeConfigL1Test
-	nodeConfigA.BatchPoster = true
-	nodeConfigA.Broadcaster = false
-	nodeConfigA.DataAvailabilityMode = dasMode
 	chainConfig := params.ArbitrumDevTestChainConfig()
 	var dbPath string
 	var err error
-	if dasMode == das.LocalDataAvailability {
+	if dasModeStr == "local" {
 		dbPath, err = ioutil.TempDir("/tmp", "das_test")
 		Require(t, err)
 		defer os.RemoveAll(dbPath)
 		chainConfig = params.ArbitrumDevTestDASChainConfig()
-		nodeConfigA.DataAvailabilityConfig.LocalDiskDataDir = dbPath
-	}
-	l2infoA, nodeA, l2clientA, _, _, _, l1stack := CreateTestNodeOnL1WithConfig(t, ctx, true, &nodeConfigA, chainConfig)
->>>>>>> 8dd7d30b
+		nodeConfigA.DataAvailability.LocalDiskDataDir = dbPath
+	}
+	l2infoA, nodeA, l2clientA, _, _, _, l1stack := CreateTestNodeOnL1WithConfig(t, ctx, true, nodeConfigA, chainConfig)
 	defer l1stack.Close()
 
 	// The lying sequencer
