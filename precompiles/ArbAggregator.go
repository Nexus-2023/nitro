//
// Copyright 2021, Offchain Labs, Inc. All rights reserved.
//

package precompiles

import (
	"errors"
<<<<<<< HEAD
	"github.com/ethereum/go-ethereum/common"
	"github.com/ethereum/go-ethereum/core/state"
	"github.com/ethereum/go-ethereum/params"
	"github.com/offchainlabs/arbstate/arbos"
	"math/big"
=======
>>>>>>> 62df12cf
)

type ArbAggregator struct {
	Address addr
}

<<<<<<< HEAD
func (con ArbAggregator) GetFeeCollector(
	caller common.Address,
	st *state.StateDB,
	aggregator common.Address,
) (common.Address, error) {
	return arbos.OpenArbosState(st).L1PricingState().AggregatorFeeCollector(aggregator), nil
}

func (con ArbAggregator) GetFeeCollectorGasCost(aggregator common.Address) uint64 {
	return params.SloadGas
}

func (con ArbAggregator) GetDefaultAggregator(caller common.Address, st *state.StateDB) (common.Address, error) {
	return arbos.OpenArbosState(st).L1PricingState().DefaultAggregator(), nil
=======
func (con ArbAggregator) GetFeeCollector(caller addr, evm mech, aggregator addr) (addr, error) {
	return addr{}, errors.New("unimplemented")
}

func (con ArbAggregator) GetFeeCollectorGasCost(aggregator addr) uint64 {
	return 0
}

func (con ArbAggregator) GetDefaultAggregator(caller addr, evm mech) (addr, error) {
	return addr{}, errors.New("unimplemented")
>>>>>>> 62df12cf
}

func (con ArbAggregator) GetDefaultAggregatorGasCost() uint64 {
	return params.SloadGas
}

<<<<<<< HEAD
func (con ArbAggregator) GetPreferredAggregator(
	caller common.Address,
	st *state.StateDB,
	addr common.Address,
) (common.Address, bool, error) {
	res, exists := arbos.OpenArbosState(st).L1PricingState().PreferredAggregator(addr)
	return res, exists, nil
}

func (con ArbAggregator) GetPreferredAggregatorGasCost(addr common.Address) uint64 {
	return params.SloadGas
}

func (con ArbAggregator) GetTxBaseFee(
	caller common.Address,
	st *state.StateDB,
	aggregator common.Address,
) (*big.Int, error) {
	return arbos.OpenArbosState(st).L1PricingState().FixedChargeForAggregatorL1Gas(aggregator), nil
}

func (con ArbAggregator) GetTxBaseFeeGasCost(aggregator common.Address) uint64 {
	return params.SloadGas
}

func (con ArbAggregator) SetFeeCollector(
	caller common.Address,
	st *state.StateDB,
	aggregator common.Address,
	newFeeCollector common.Address,
) error {
	l1State := arbos.OpenArbosState(st).L1PricingState()
	if (caller != aggregator) && (caller != l1State.AggregatorFeeCollector(aggregator)) {
		// only the aggregator and its current fee collector can change the aggregator's fee collector
		return errors.New("non-authorized caller in ArbAggregator.SetFeeCollector")
	}
	l1State.SetAggregatorFeeCollector(aggregator, newFeeCollector)
	return nil
}

func (con ArbAggregator) SetFeeCollectorGasCost(aggregator common.Address, newFeeCollector common.Address) uint64 {
	return params.SloadGas + params.SstoreSetGas
}

func (con ArbAggregator) SetDefaultAggregator(
	caller common.Address,
	st *state.StateDB,
	newDefault common.Address,
) error {
	arbos.OpenArbosState(st).L1PricingState().SetDefaultAggregator(newDefault)
	return nil
}

func (con ArbAggregator) SetDefaultAggregatorGasCost(newDefault common.Address) uint64 {
	return params.SstoreSetGas
}

func (con ArbAggregator) SetPreferredAggregator(
	caller common.Address,
	st *state.StateDB,
	prefAgg common.Address,
) error {
	arbos.OpenArbosState(st).L1PricingState().SetPreferredAggregator(caller, prefAgg)
	return nil
}

func (con ArbAggregator) SetPreferredAggregatorGasCost(prefAgg common.Address) uint64 {
	return params.SstoreSetGas
}

func (con ArbAggregator) SetTxBaseFee(
	caller common.Address,
	st *state.StateDB,
	aggregator common.Address,
	feeInL1Gas *big.Int,
) error {
	arbos.OpenArbosState(st).L1PricingState().SetFixedChargeForAggregatorL1Gas(aggregator, feeInL1Gas)
	return nil
}

func (con ArbAggregator) SetTxBaseFeeGasCost(aggregator common.Address, feeInL1Gas *big.Int) uint64 {
	return params.SstoreSetGas
=======
func (con ArbAggregator) GetPreferredAggregator(caller addr, evm mech, address addr) (addr, bool, error) {
	return addr{}, false, errors.New("unimplemented")
}

func (con ArbAggregator) GetPreferredAggregatorGasCost(addr addr) uint64 {
	return 0
}

func (con ArbAggregator) GetTxBaseFee(caller addr, evm mech, aggregator addr) (huge, error) {
	return nil, errors.New("unimplemented")
}

func (con ArbAggregator) GetTxBaseFeeGasCost(aggregator addr) uint64 {
	return 0
}

func (con ArbAggregator) SetFeeCollector(caller addr, evm mech, aggregator addr, newFeeCollector addr) error {
	return errors.New("unimplemented")
}

func (con ArbAggregator) SetFeeCollectorGasCost(aggregator addr, newFeeCollector addr) uint64 {
	return 0
}

func (con ArbAggregator) SetDefaultAggregator(caller addr, evm mech, newDefault addr) error {
	return errors.New("unimplemented")
}

func (con ArbAggregator) SetDefaultAggregatorGasCost(newDefault addr) uint64 {
	return 0
}

func (con ArbAggregator) SetPreferredAggregator(caller addr, evm mech, prefAgg addr) error {
	return errors.New("unimplemented")
}

func (con ArbAggregator) SetPreferredAggregatorGasCost(prefAgg addr) uint64 {
	return 0
}

func (con ArbAggregator) SetTxBaseFee(caller addr, evm mech, aggregator addr, feeInL1Gas huge) error {
	return errors.New("unimplemented")
}

func (con ArbAggregator) SetTxBaseFeeGasCost(aggregator addr, feeInL1Gas huge) uint64 {
	return 0
>>>>>>> 62df12cf
}<|MERGE_RESOLUTION|>--- conflicted
+++ resolved
@@ -6,27 +6,23 @@
 
 import (
 	"errors"
-<<<<<<< HEAD
 	"github.com/ethereum/go-ethereum/common"
 	"github.com/ethereum/go-ethereum/core/state"
 	"github.com/ethereum/go-ethereum/params"
 	"github.com/offchainlabs/arbstate/arbos"
 	"math/big"
-=======
->>>>>>> 62df12cf
 )
 
 type ArbAggregator struct {
 	Address addr
 }
 
-<<<<<<< HEAD
 func (con ArbAggregator) GetFeeCollector(
 	caller common.Address,
-	st *state.StateDB,
+	evm mech,
 	aggregator common.Address,
 ) (common.Address, error) {
-	return arbos.OpenArbosState(st).L1PricingState().AggregatorFeeCollector(aggregator), nil
+	return arbos.OpenArbosState(evm.StateDB).L1PricingState().AggregatorFeeCollector(aggregator), nil
 }
 
 func (con ArbAggregator) GetFeeCollectorGasCost(aggregator common.Address) uint64 {
@@ -35,31 +31,18 @@
 
 func (con ArbAggregator) GetDefaultAggregator(caller common.Address, st *state.StateDB) (common.Address, error) {
 	return arbos.OpenArbosState(st).L1PricingState().DefaultAggregator(), nil
-=======
-func (con ArbAggregator) GetFeeCollector(caller addr, evm mech, aggregator addr) (addr, error) {
-	return addr{}, errors.New("unimplemented")
-}
-
-func (con ArbAggregator) GetFeeCollectorGasCost(aggregator addr) uint64 {
-	return 0
-}
-
-func (con ArbAggregator) GetDefaultAggregator(caller addr, evm mech) (addr, error) {
-	return addr{}, errors.New("unimplemented")
->>>>>>> 62df12cf
 }
 
 func (con ArbAggregator) GetDefaultAggregatorGasCost() uint64 {
 	return params.SloadGas
 }
 
-<<<<<<< HEAD
 func (con ArbAggregator) GetPreferredAggregator(
 	caller common.Address,
-	st *state.StateDB,
+	evm mech,
 	addr common.Address,
 ) (common.Address, bool, error) {
-	res, exists := arbos.OpenArbosState(st).L1PricingState().PreferredAggregator(addr)
+	res, exists := arbos.OpenArbosState(evm.StateDB).L1PricingState().PreferredAggregator(addr)
 	return res, exists, nil
 }
 
@@ -69,10 +52,10 @@
 
 func (con ArbAggregator) GetTxBaseFee(
 	caller common.Address,
-	st *state.StateDB,
+	evm mech,
 	aggregator common.Address,
 ) (*big.Int, error) {
-	return arbos.OpenArbosState(st).L1PricingState().FixedChargeForAggregatorL1Gas(aggregator), nil
+	return arbos.OpenArbosState(evm.StateDB).L1PricingState().FixedChargeForAggregatorL1Gas(aggregator), nil
 }
 
 func (con ArbAggregator) GetTxBaseFeeGasCost(aggregator common.Address) uint64 {
@@ -81,11 +64,11 @@
 
 func (con ArbAggregator) SetFeeCollector(
 	caller common.Address,
-	st *state.StateDB,
+	evm mech,
 	aggregator common.Address,
 	newFeeCollector common.Address,
 ) error {
-	l1State := arbos.OpenArbosState(st).L1PricingState()
+	l1State := arbos.OpenArbosState(evm.StateDB).L1PricingState()
 	if (caller != aggregator) && (caller != l1State.AggregatorFeeCollector(aggregator)) {
 		// only the aggregator and its current fee collector can change the aggregator's fee collector
 		return errors.New("non-authorized caller in ArbAggregator.SetFeeCollector")
@@ -100,10 +83,10 @@
 
 func (con ArbAggregator) SetDefaultAggregator(
 	caller common.Address,
-	st *state.StateDB,
+	evm mech,
 	newDefault common.Address,
 ) error {
-	arbos.OpenArbosState(st).L1PricingState().SetDefaultAggregator(newDefault)
+	arbos.OpenArbosState(evm.StateDB).L1PricingState().SetDefaultAggregator(newDefault)
 	return nil
 }
 
@@ -113,10 +96,10 @@
 
 func (con ArbAggregator) SetPreferredAggregator(
 	caller common.Address,
-	st *state.StateDB,
+	evm mech,
 	prefAgg common.Address,
 ) error {
-	arbos.OpenArbosState(st).L1PricingState().SetPreferredAggregator(caller, prefAgg)
+	arbos.OpenArbosState(evm.StateDB).L1PricingState().SetPreferredAggregator(caller, prefAgg)
 	return nil
 }
 
@@ -126,62 +109,14 @@
 
 func (con ArbAggregator) SetTxBaseFee(
 	caller common.Address,
-	st *state.StateDB,
+	evm mech,
 	aggregator common.Address,
 	feeInL1Gas *big.Int,
 ) error {
-	arbos.OpenArbosState(st).L1PricingState().SetFixedChargeForAggregatorL1Gas(aggregator, feeInL1Gas)
+	arbos.OpenArbosState(evm.StateDB).L1PricingState().SetFixedChargeForAggregatorL1Gas(aggregator, feeInL1Gas)
 	return nil
 }
 
 func (con ArbAggregator) SetTxBaseFeeGasCost(aggregator common.Address, feeInL1Gas *big.Int) uint64 {
 	return params.SstoreSetGas
-=======
-func (con ArbAggregator) GetPreferredAggregator(caller addr, evm mech, address addr) (addr, bool, error) {
-	return addr{}, false, errors.New("unimplemented")
-}
-
-func (con ArbAggregator) GetPreferredAggregatorGasCost(addr addr) uint64 {
-	return 0
-}
-
-func (con ArbAggregator) GetTxBaseFee(caller addr, evm mech, aggregator addr) (huge, error) {
-	return nil, errors.New("unimplemented")
-}
-
-func (con ArbAggregator) GetTxBaseFeeGasCost(aggregator addr) uint64 {
-	return 0
-}
-
-func (con ArbAggregator) SetFeeCollector(caller addr, evm mech, aggregator addr, newFeeCollector addr) error {
-	return errors.New("unimplemented")
-}
-
-func (con ArbAggregator) SetFeeCollectorGasCost(aggregator addr, newFeeCollector addr) uint64 {
-	return 0
-}
-
-func (con ArbAggregator) SetDefaultAggregator(caller addr, evm mech, newDefault addr) error {
-	return errors.New("unimplemented")
-}
-
-func (con ArbAggregator) SetDefaultAggregatorGasCost(newDefault addr) uint64 {
-	return 0
-}
-
-func (con ArbAggregator) SetPreferredAggregator(caller addr, evm mech, prefAgg addr) error {
-	return errors.New("unimplemented")
-}
-
-func (con ArbAggregator) SetPreferredAggregatorGasCost(prefAgg addr) uint64 {
-	return 0
-}
-
-func (con ArbAggregator) SetTxBaseFee(caller addr, evm mech, aggregator addr, feeInL1Gas huge) error {
-	return errors.New("unimplemented")
-}
-
-func (con ArbAggregator) SetTxBaseFeeGasCost(aggregator addr, feeInL1Gas huge) uint64 {
-	return 0
->>>>>>> 62df12cf
 }