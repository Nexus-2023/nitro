--- conflicted
+++ resolved
@@ -23,19 +23,14 @@
 	SendMerkleUpdateGasCost  func(huge, [32]byte, huge) (uint64, error)
 }
 
-<<<<<<< HEAD
-// Gets the current L2 block number
-=======
 var InvalidBlockNum = errors.New("Invalid block number")
 
->>>>>>> c48bde7b
+// Gets the current L2 block number
 func (con *ArbSys) ArbBlockNumber(c ctx, evm mech) (huge, error) {
 	return evm.Context.BlockNumber, nil
 }
 
-<<<<<<< HEAD
-// Gets the rollup's unique chain identifier
-=======
+// Gets the L2 block hash, if sufficiently recent
 func (con *ArbSys) ArbBlockHash(c ctx, evm mech, arbBlockNumber *big.Int) ([32]byte, error) {
 	if !arbBlockNumber.IsUint64() {
 		return [32]byte{}, InvalidBlockNum
@@ -50,7 +45,7 @@
 	return evm.Context.GetHash(requestedBlockNum), nil
 }
 
->>>>>>> c48bde7b
+// Gets the rollup's unique chain identifier
 func (con *ArbSys) ArbChainID(c ctx, evm mech) (huge, error) {
 	return evm.ChainConfig().ChainID, nil
 }
