//
// Copyright 2021, Offchain Labs, Inc. All rights reserved.
//

package validator

import (
	"context"
	"encoding/binary"
	"fmt"
	"os"
	"path/filepath"
	"runtime"
	"sync"
	"sync/atomic"
	"time"

	"github.com/ethereum/go-ethereum/arbitrum"
	"github.com/ethereum/go-ethereum/common"
	"github.com/ethereum/go-ethereum/core"
	"github.com/ethereum/go-ethereum/core/types"
	"github.com/ethereum/go-ethereum/log"
	"github.com/offchainlabs/arbstate/arbos"
	"github.com/offchainlabs/arbstate/arbstate"
<<<<<<< HEAD
	"github.com/offchainlabs/arbstate/das"
=======
	"github.com/offchainlabs/arbstate/arbutil"
	"github.com/offchainlabs/arbstate/util"
>>>>>>> 927ed626
	"github.com/pkg/errors"
)

type BlockValidator struct {
	util.StopWaiter
	inboxTracker    InboxTrackerInterface
	blockchain      *core.BlockChain
	genesisBlockNum uint64

	validationEntries sync.Map
	sequencerBatches  sync.Map
	preimageCache     preimageCache

	blocksValidated   uint64
	earliestBatchKept uint64

	posNextSend       arbutil.MessageIndex
	globalPosNextSend GlobalStatePosition

	config                   *BlockValidatorConfig
	atomicValidationsRunning int32
	concurrentRunsLimit      int32

	das das.DataAvailabilityService

	sendValidationsChan chan interface{}
	checkProgressChan   chan interface{}
	progressChan        chan uint64
}

type BlockValidatorConfig struct {
	OutputPath          string
	ConcurrentRunsLimit int // 0 - default (CPU#)
	BlocksToRecord      []uint64
}

var DefaultBlockValidatorConfig = BlockValidatorConfig{
	OutputPath:          "./target/output",
	ConcurrentRunsLimit: 0,
	BlocksToRecord:      []uint64{},
}

type BlockValidatorRegistrer interface {
	SetBlockValidator(*BlockValidator)
}

type InboxTrackerInterface interface {
	BlockValidatorRegistrer
	GetDelayedMessageBytes(uint64) ([]byte, error)
	GetBatchMessageCount(seqNum uint64) (arbutil.MessageIndex, error)
	GetBatchAcc(seqNum uint64) (common.Hash, error)
	GetBatchCount() (uint64, error)
}

type TransactionStreamerInterface interface {
	BlockValidatorRegistrer
	GetMessage(seqNum arbutil.MessageIndex) (arbstate.MessageWithMetadata, error)
	GetGenesisBlockNumber() (uint64, error)
}

type InboxReaderInterface interface {
	GetSequencerMessageBytes(ctx context.Context, seqNum uint64) ([]byte, error)
}

type GlobalStatePosition struct {
	BatchNumber uint64
	PosInBatch  uint64
}

func GlobalStatePositionsFor(reader InboxTrackerInterface, pos arbutil.MessageIndex, batch uint64) (GlobalStatePosition, GlobalStatePosition, error) {
	msgCountInBatch, err := reader.GetBatchMessageCount(batch)
	if err != nil {
		return GlobalStatePosition{}, GlobalStatePosition{}, err
	}
	var firstInBatch arbutil.MessageIndex
	if batch > 0 {
		firstInBatch, err = reader.GetBatchMessageCount(batch - 1)
		if err != nil {
			return GlobalStatePosition{}, GlobalStatePosition{}, err
		}
	}
	if msgCountInBatch <= pos {
		return GlobalStatePosition{}, GlobalStatePosition{}, fmt.Errorf("batch %d has up to message %d, failed getting for %d", batch, msgCountInBatch-1, pos)
	}
	if firstInBatch > pos {
		return GlobalStatePosition{}, GlobalStatePosition{}, fmt.Errorf("batch %d starts from %d, failed getting for %d", batch, firstInBatch, pos)
	}
	startPos := GlobalStatePosition{batch, uint64(pos - firstInBatch)}
	if msgCountInBatch == pos+1 {
		return startPos, GlobalStatePosition{batch + 1, 0}, nil
	}
	return startPos, GlobalStatePosition{batch, uint64(pos + 1 - firstInBatch)}, nil
}

type validationEntry struct {
	BlockNumber   uint64
	PrevBlockHash common.Hash
	BlockHash     common.Hash
	SendRoot      common.Hash
	PrevSendRoot  common.Hash
	BlockHeader   *types.Header
	Preimages     []common.Hash
	HasDelayedMsg bool
	DelayedMsgNr  uint64
	SeqMsgNr      uint64
	Valid         uint32 // Atomic, either 0 or 1
}

func newValidationEntry(prevHeader *types.Header, header *types.Header, hasDelayed bool, delayedMsgNr uint64, preimages []common.Hash) (*validationEntry, error) {
	extraInfo, err := types.DeserializeHeaderExtraInformation(header)
	if err != nil {
		return nil, err
	}
	prevExtraInfo, err := types.DeserializeHeaderExtraInformation(prevHeader)
	if err != nil {
		return nil, err
	}
	return &validationEntry{
		BlockNumber:   header.Number.Uint64(),
		BlockHash:     header.Hash(),
		SendRoot:      extraInfo.SendRoot,
		PrevSendRoot:  prevExtraInfo.SendRoot,
		PrevBlockHash: header.ParentHash,
		BlockHeader:   header,
		Preimages:     preimages,
		HasDelayedMsg: hasDelayed,
		DelayedMsgNr:  delayedMsgNr,
	}, nil
}

<<<<<<< HEAD
func NewBlockValidator(inbox InboxTrackerInterface, streamer TransactionStreamerInterface, blockchain *core.BlockChain, config *BlockValidatorConfig, das das.DataAvailabilityService) *BlockValidator {
=======
func NewBlockValidator(inbox InboxTrackerInterface, streamer TransactionStreamerInterface, blockchain *core.BlockChain, config *BlockValidatorConfig) (*BlockValidator, error) {
>>>>>>> 927ed626
	CreateHostIoMachine()
	concurrent := config.ConcurrentRunsLimit
	if concurrent == 0 {
		concurrent = runtime.NumCPU()
	}
	genesisBlockNum, err := streamer.GetGenesisBlockNumber()
	if err != nil {
		return nil, err
	}
	validator := &BlockValidator{
		inboxTracker:        inbox,
		blockchain:          blockchain,
		sendValidationsChan: make(chan interface{}),
		checkProgressChan:   make(chan interface{}),
		progressChan:        make(chan uint64),
		concurrentRunsLimit: int32(concurrent),
		config:              config,
<<<<<<< HEAD
		das:                 das,
=======
		genesisBlockNum:     genesisBlockNum,
		// TODO: this skips validating the genesis block
		posNextSend: 1,
		globalPosNextSend: GlobalStatePosition{
			BatchNumber: 1,
		},
>>>>>>> 927ed626
	}
	streamer.SetBlockValidator(validator)
	inbox.SetBlockValidator(validator)
	return validator, nil
}

func RecordBlockCreation(blockchain *core.BlockChain, prevHeader *types.Header, msg arbstate.MessageWithMetadata) (common.Hash, map[common.Hash][]byte, error) {
	recordingdb, chaincontext, recordingKV, err := arbitrum.PrepareRecording(blockchain, prevHeader)
	if err != nil {
		return common.Hash{}, nil, err
	}

	chainConfig := blockchain.Config()

	block, _ := arbos.ProduceBlock(
		msg.Message,
		msg.DelayedMessagesRead,
		prevHeader,
		recordingdb,
		chaincontext,
		chainConfig,
	)

	preimages, err := arbitrum.PreimagesFromRecording(chaincontext, recordingKV)

	return block.Hash(), preimages, err
}

func BlockDataForValidation(blockchain *core.BlockChain, header, prevHeader *types.Header, msg arbstate.MessageWithMetadata) (preimages map[common.Hash][]byte, hasDelayedMessage bool, delayedMsgNr uint64, err error) {
	var prevHash common.Hash
	if prevHeader != nil {
		prevHash = prevHeader.Hash()
	}
	if header.ParentHash != prevHash {
		err = fmt.Errorf("bad arguments: prev does not match")
		return
	}

	var blockhash common.Hash
	blockhash, preimages, err = RecordBlockCreation(blockchain, prevHeader, msg)
	if err != nil {
		return
	}
	if blockhash != header.Hash() {
		err = fmt.Errorf("wrong hash expected %s got %s", header.Hash(), blockhash)
		return
	}
	if prevHeader == nil || header.Nonce != prevHeader.Nonce {
		hasDelayedMessage = true
		if prevHeader != nil {
			delayedMsgNr = prevHeader.Nonce.Uint64()
		}
	}
	return
}

func (v *BlockValidator) prepareBlock(header *types.Header, prevHeader *types.Header, msg arbstate.MessageWithMetadata) {
	preimages, hasDelayedMessage, delayedMsgToRead, err := BlockDataForValidation(v.blockchain, header, prevHeader, msg)
	if err != nil {
		log.Error("failed to set up validation", "err", err, "header", header, "prevHeader", prevHeader)
		return
	}
	hashlist := v.preimageCache.PourToCache(preimages)
	validationEntry, err := newValidationEntry(prevHeader, header, hasDelayedMessage, delayedMsgToRead, hashlist)
	if err != nil {
		log.Error("failed to create validation entry", "err", err, "header", header, "prevHeader", prevHeader)
		return
	}
	v.validationEntries.Store(header.Number.Uint64(), validationEntry)
	v.sendValidationsChan <- struct{}{}
}

func (v *BlockValidator) NewBlock(block *types.Block, prevHeader *types.Header, msg arbstate.MessageWithMetadata) {
	v.LaunchUntrackedThread(func() { v.prepareBlock(block.Header(), prevHeader, msg) })
}

var launchTime = time.Now().Format("2006_01_02__15_04")

//nolint:gosec
func (v *BlockValidator) writeToFile(validationEntry *validationEntry, start, end GlobalStatePosition, preimages map[common.Hash][]byte, sequencerMsg, delayedMsg []byte) error {
	outDirPath := filepath.Join(StaticNitroMachineConfig.RootPath, v.config.OutputPath, launchTime, fmt.Sprintf("block_%d", validationEntry.BlockNumber))
	err := os.MkdirAll(outDirPath, 0777)
	if err != nil {
		return err
	}

	cmdFile, err := os.Create(filepath.Join(outDirPath, "run-prover.sh"))
	if err != nil {
		return err
	}
	defer cmdFile.Close()
	_, err = cmdFile.WriteString("#!/bin/bash\n" +
		fmt.Sprintf("# expected output: batch %d, postion %d, hash %s\n", end.BatchNumber, end.PosInBatch, validationEntry.BlockHash) +
		"ROOTPATH=\"" + StaticNitroMachineConfig.RootPath + "\"\n" +
		"if (( $# > 1 )); then\n" +
		"	if [[ $1 == \"-r\" ]]; then\n" +
		"		ROOTPATH=$2\n" +
		"		shift\n" +
		"		shift\n" +
		"	fi\n" +
		"fi\n" +
		"${ROOTPATH}/bin/prover ${ROOTPATH}/" + StaticNitroMachineConfig.ProverBinPath)
	if err != nil {
		return err
	}

	for _, module := range StaticNitroMachineConfig.ModulePaths {
		_, err = cmdFile.WriteString(" -l " + "${ROOTPATH}/" + module)
		if err != nil {
			return err
		}
	}
	_, err = cmdFile.WriteString(fmt.Sprintf(" --inbox-position %d --position-within-message %d --last-block-hash %s", start.BatchNumber, start.PosInBatch, validationEntry.PrevBlockHash))
	if err != nil {
		return err
	}

	sequencerFileName := fmt.Sprintf("sequencer_%d.bin", start.BatchNumber)
	err = os.WriteFile(filepath.Join(outDirPath, sequencerFileName), sequencerMsg, 0644)
	if err != nil {
		return err
	}
	_, err = cmdFile.WriteString(" --inbox " + sequencerFileName)
	if err != nil {
		return err
	}

	preimageFile, err := os.Create(filepath.Join(outDirPath, "preimages.bin"))
	if err != nil {
		return err
	}
	defer preimageFile.Close()
	for _, data := range preimages {
		lenbytes := make([]byte, 8)
		binary.LittleEndian.PutUint64(lenbytes, uint64(len(data)))
		_, err := preimageFile.Write(lenbytes)
		if err != nil {
			return err
		}
		_, err = preimageFile.Write(data)
		if err != nil {
			return err
		}
	}

	_, err = cmdFile.WriteString(" --preimages preimages.bin")
	if err != nil {
		return err
	}

	if validationEntry.HasDelayedMsg {
		_, err = cmdFile.WriteString(fmt.Sprintf(" --delayed-inbox-position %d", validationEntry.DelayedMsgNr))
		if err != nil {
			return err
		}
		filename := fmt.Sprintf("delayed_%d.bin", validationEntry.DelayedMsgNr)
		err = os.WriteFile(filepath.Join(outDirPath, filename), delayedMsg, 0644)
		if err != nil {
			return err
		}
		_, err = cmdFile.WriteString(fmt.Sprintf(" --delayed-inbox %s", filename))
		if err != nil {
			return err
		}
	}

	_, err = cmdFile.WriteString(" \"$@\"\n")
	if err != nil {
		return err
	}
	err = cmdFile.Chmod(0777)
	if err != nil {
		return err
	}
	return nil
}

func (v *BlockValidator) validate(ctx context.Context, validationEntry *validationEntry, start, end GlobalStatePosition) {
	log.Info("starting validation for block", "blockNr", validationEntry.BlockNumber)
	preimages, err := v.preimageCache.FillHashedValues(validationEntry.Preimages)
	if err != nil {
		log.Error("validator: failed prepare arrays", "err", err)
		return
	}
	gsStart := GoGlobalState{
		Batch:      start.BatchNumber,
		PosInBatch: start.PosInBatch,
		BlockHash:  validationEntry.PrevBlockHash,
		SendRoot:   validationEntry.PrevSendRoot,
	}

	seqEntry, found := v.sequencerBatches.Load(start.BatchNumber)
	if !found {
		log.Error("didn't find sequencer message", "blockNr", validationEntry.BlockNumber, "msgNum", start.BatchNumber)
		return
	}
	seqMsg, ok := seqEntry.([]byte)
	if !ok {
		log.Error("sequencer message bad format", "blockNr", validationEntry.BlockNumber, "msgNum", start.BatchNumber)
		return
	}

	if seqMsg[40] == 'd' {
		if v.das == nil {
			panic("No DAS configured, but sequencer message found with DAS header")
		}
		hash := seqMsg[41:]
		preimages[common.BytesToHash(hash)], err = v.das.Retrieve(hash)
		if err != nil {
			// There isn't a way to recover from this.
			// The DAS internally will implement a retry strategy.
			panic(err)
		}
	}

	basemachine, err := GetHostIoMachine(ctx)
	if err != nil {
		return
	}
	mach := basemachine.Clone()
	err = mach.AddPreimages(preimages)
	if err != nil {
		log.Error("error while adding preimage for proving", "err", err, "gsStart", gsStart)
		return
	}
	err = mach.SetGlobalState(gsStart)
	if err != nil {
		log.Error("error while setting global state for proving", "err", err, "gsStart", gsStart)
		return
	}
	err = mach.AddSequencerInboxMessage(start.BatchNumber, seqMsg)
	if err != nil {
		log.Error("error while trying to add sequencer msg for proving", "err", err, "seq", start.BatchNumber, "blockNr", validationEntry.BlockNumber)
		return
	}
	var delayedMsg []byte
	if validationEntry.HasDelayedMsg {
		delayedMsg, err = v.inboxTracker.GetDelayedMessageBytes(validationEntry.DelayedMsgNr)
		if err != nil {
			log.Error("error while trying to read delayed msg for proving", "err", err, "seq", validationEntry.DelayedMsgNr, "blockNr", validationEntry.BlockNumber)
			return
		}
		err = mach.AddDelayedInboxMessage(validationEntry.DelayedMsgNr, delayedMsg)
		if err != nil {
			log.Error("error while trying to add delayed msg for proving", "err", err, "seq", validationEntry.DelayedMsgNr, "blockNr", validationEntry.BlockNumber)
			return
		}
	}

	var steps uint64
	for mach.IsRunning() {
		var count uint64 = 500000000
		err = mach.Step(ctx, count)
		if steps > 0 {
			log.Info("validation", "block", validationEntry.BlockNumber, "steps", steps)
		}
		if err != nil {
			if !errors.Is(err, context.Canceled) && !errors.Is(err, context.DeadlineExceeded) {
				log.Error("running machine failed", "err", err)
				panic("Failed to run machine: " + err.Error())
			}
			return
		}
		steps += count
	}
	if mach.IsErrored() {
		// TODO: remove this panic by making this function fallible
		panic("Machine entered errored state during attempted validation")
	}
	gsEnd := mach.GetGlobalState()

	gsExpected := GoGlobalState{Batch: end.BatchNumber, PosInBatch: end.PosInBatch, BlockHash: validationEntry.BlockHash, SendRoot: validationEntry.SendRoot}

	writeThisBlock := false

	resultValid := (gsEnd == gsExpected)

	if !resultValid {
		writeThisBlock = true
	}
	// stupid search for now, assuming the list will always be empty or very mall
	for _, blockNr := range v.config.BlocksToRecord {
		if blockNr > validationEntry.BlockNumber {
			break
		}
		if blockNr == validationEntry.BlockNumber {
			writeThisBlock = true
			break
		}
	}

	if writeThisBlock {
		err = v.writeToFile(validationEntry, start, end, preimages, seqMsg, delayedMsg)
		if err != nil {
			log.Error("failed to write file", "err", err)
		}
	}

	err = v.preimageCache.RemoveFromCache(validationEntry.Preimages)
	if err != nil {
		log.Error("validator failed to remove from cache", "err", err)
	}
	atomic.AddInt32(&v.atomicValidationsRunning, -1)
	validationEntry.Preimages = nil

	if !resultValid {
		log.Error("validation failed", "got", gsEnd, "expected", gsExpected, "expHeader", validationEntry.BlockHeader)
		return
	}

	atomic.StoreUint32(&validationEntry.Valid, 1) // after that - validation entry could be deleted from map
	log.Info("validation succeeded", "blockNr", validationEntry.BlockNumber)
	v.checkProgressChan <- struct{}{}
	v.sendValidationsChan <- struct{}{}
}

func (v *BlockValidator) sendValidations(ctx context.Context) {
	var batchCount uint64
	for {
		if atomic.LoadInt32(&v.atomicValidationsRunning) >= v.concurrentRunsLimit {
			return
		}
		if batchCount <= v.globalPosNextSend.BatchNumber {
			var err error
			batchCount, err = v.inboxTracker.GetBatchCount()
			if err != nil {
				log.Error("validator failed to get message count", "err", err)
				return
			}
			if batchCount <= v.globalPosNextSend.BatchNumber {
				return
			}
		}
		_, haveBatch := v.sequencerBatches.Load(v.globalPosNextSend.BatchNumber)
		if !haveBatch {
			return
		}
		// valdationEntries is By blockNumber
		nextBlockNum := uint64(arbutil.MessageCountToBlockNumber(v.posNextSend, v.genesisBlockNum) + 1)
		entry, found := v.validationEntries.Load(nextBlockNum)
		if !found {
			return
		}
		validationEntry, ok := entry.(*validationEntry)
		if !ok || (validationEntry == nil) {
			log.Error("bad entry trying to validate batch")
			return
		}
		startPos, endPos, err := GlobalStatePositionsFor(v.inboxTracker, v.posNextSend, v.globalPosNextSend.BatchNumber)
		if err != nil {
			log.Error("failed calculating position for validation", "err", err, "pos", v.posNextSend, "batch", v.globalPosNextSend.BatchNumber)
			return
		}
		if startPos != v.globalPosNextSend {
			log.Error("inconsistent pos mapping", "uint_pos", v.posNextSend, "expected", v.globalPosNextSend, "found", startPos)
			return
		}
		atomic.AddInt32(&v.atomicValidationsRunning, 1)
		validationEntry.SeqMsgNr = startPos.BatchNumber
		// validation can take long time. Don't wait for it when shutting down
		v.LaunchUntrackedThread(func() { v.validate(v.GetContext(), validationEntry, startPos, endPos) })
		v.posNextSend += 1
		v.globalPosNextSend = endPos
	}
}

func (v *BlockValidator) startValidationLoop() {
	v.LaunchThread(func(ctx context.Context) {
		for {
			select {
			case _, ok := <-v.sendValidationsChan:
				if !ok {
					return
				}
			case <-ctx.Done():
				return
			}
			v.sendValidations(ctx)
		}
	})
}

func (v *BlockValidator) progressValidated() {
	for {
		// Reads from blocksValidated can be non-atomic as this goroutine is the only writer
		entry, found := v.validationEntries.Load(v.blocksValidated + 1)
		if !found {
			return
		}
		validationEntry, ok := entry.(*validationEntry)
		if !ok || (validationEntry == nil) {
			log.Error("bad entry trying to advance validated counter")
			return
		}
		if atomic.LoadUint32(&validationEntry.Valid) == 0 {
			return
		}
		if validationEntry.BlockNumber != v.blocksValidated+1 {
			log.Error("bad block number for validation entry", "expected", v.blocksValidated+1, "found", validationEntry.BlockNumber)
			return
		}
		if v.earliestBatchKept < validationEntry.SeqMsgNr {
			for batch := v.earliestBatchKept; batch < validationEntry.SeqMsgNr; batch++ {
				v.sequencerBatches.Delete(batch)
			}
			v.earliestBatchKept = validationEntry.SeqMsgNr
		}
		atomic.AddUint64(&v.blocksValidated, 1)
		v.validationEntries.Delete(v.blocksValidated)
		select {
		case v.progressChan <- v.blocksValidated:
		default:
		}
	}
}

func (v *BlockValidator) startProgressLoop() {
	v.LaunchThread(func(ctx context.Context) {
		for {
			select {
			case _, ok := <-v.checkProgressChan:
				if !ok {
					return
				}
			case <-ctx.Done():
				return
			}
			v.progressValidated()
		}
	})
}

func (v *BlockValidator) BlocksValidated() uint64 {
	return atomic.LoadUint64(&v.blocksValidated)
}

func (v *BlockValidator) ProcessBatches(batches map[uint64][]byte) {
	for batchNr, msg := range batches {
		v.sequencerBatches.Store(batchNr, msg)
	}
	select {
	case v.sendValidationsChan <- struct{}{}:
	default:
	}
}

func (v *BlockValidator) Start(ctxIn context.Context) error {
	v.StopWaiter.Start(ctxIn)
	v.startProgressLoop()
	v.startValidationLoop()
	return nil
}

// can only be used from One thread
func (v *BlockValidator) WaitForBlock(blockNumber uint64, timeout time.Duration) bool {
	timeoutChan := time.After(timeout)
	for {
		if atomic.LoadUint64(&v.blocksValidated) >= blockNumber {
			return true
		}
		select {
		case <-timeoutChan:
			if atomic.LoadUint64(&v.blocksValidated) >= blockNumber {
				return true
			}
			return false
		case block, ok := <-v.progressChan:
			if block >= blockNumber {
				return true
			}
			if !ok {
				return false
			}
		}
	}
}<|MERGE_RESOLUTION|>--- conflicted
+++ resolved
@@ -22,12 +22,9 @@
 	"github.com/ethereum/go-ethereum/log"
 	"github.com/offchainlabs/arbstate/arbos"
 	"github.com/offchainlabs/arbstate/arbstate"
-<<<<<<< HEAD
+	"github.com/offchainlabs/arbstate/arbutil"
 	"github.com/offchainlabs/arbstate/das"
-=======
-	"github.com/offchainlabs/arbstate/arbutil"
 	"github.com/offchainlabs/arbstate/util"
->>>>>>> 927ed626
 	"github.com/pkg/errors"
 )
 
@@ -158,11 +155,7 @@
 	}, nil
 }
 
-<<<<<<< HEAD
-func NewBlockValidator(inbox InboxTrackerInterface, streamer TransactionStreamerInterface, blockchain *core.BlockChain, config *BlockValidatorConfig, das das.DataAvailabilityService) *BlockValidator {
-=======
-func NewBlockValidator(inbox InboxTrackerInterface, streamer TransactionStreamerInterface, blockchain *core.BlockChain, config *BlockValidatorConfig) (*BlockValidator, error) {
->>>>>>> 927ed626
+func NewBlockValidator(inbox InboxTrackerInterface, streamer TransactionStreamerInterface, blockchain *core.BlockChain, config *BlockValidatorConfig, das das.DataAvailabilityService) (*BlockValidator, error) {
 	CreateHostIoMachine()
 	concurrent := config.ConcurrentRunsLimit
 	if concurrent == 0 {
@@ -180,16 +173,13 @@
 		progressChan:        make(chan uint64),
 		concurrentRunsLimit: int32(concurrent),
 		config:              config,
-<<<<<<< HEAD
 		das:                 das,
-=======
 		genesisBlockNum:     genesisBlockNum,
 		// TODO: this skips validating the genesis block
 		posNextSend: 1,
 		globalPosNextSend: GlobalStatePosition{
 			BatchNumber: 1,
 		},
->>>>>>> 927ed626
 	}
 	streamer.SetBlockValidator(validator)
 	inbox.SetBlockValidator(validator)
