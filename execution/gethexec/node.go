--- conflicted
+++ resolved
@@ -140,25 +140,19 @@
 	var sequencer *Sequencer
 
 	var l1Reader *headerreader.HeaderReader
-<<<<<<< HEAD
-=======
 	if l1client != nil {
 		l1Reader, err = headerreader.New(ctx, l1client, func() *headerreader.Config { return &configFetcher().L1Reader })
 		if err != nil {
 			return nil, err
 		}
-	}
->>>>>>> 85d6480b
+	} else {
+		log.Warn("sequencer enabled without l1 client")
+	}
 
 	fwTarget := config.ForwardingTarget()
 	if config.Sequencer.Enable {
 		if fwTarget != "" {
 			return nil, errors.New("sequencer and forwarding target both set")
-		}
-		if l1client != nil {
-			l1Reader = headerreader.New(l1client, func() *headerreader.Config { return &configFetcher().L1Reader })
-		} else {
-			log.Warn("sequencer enabled without l1 client")
 		}
 		seqConfigFetcher := func() *SequencerConfig { return &configFetcher().Sequencer }
 		sequencer, err = NewSequencer(execEngine, l1Reader, seqConfigFetcher)
