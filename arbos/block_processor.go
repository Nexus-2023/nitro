//
// Copyright 2021, Offchain Labs, Inc. All rights reserved.
//

package arbos

import (
	"encoding/binary"
	"math/big"

	"github.com/ethereum/go-ethereum/common"
	"github.com/ethereum/go-ethereum/core"
	"github.com/ethereum/go-ethereum/core/state"
	"github.com/ethereum/go-ethereum/core/types"
	"github.com/ethereum/go-ethereum/core/vm"
	"github.com/ethereum/go-ethereum/log"
	"github.com/ethereum/go-ethereum/params"
	"github.com/ethereum/go-ethereum/trie"
)

var ChainConfig = &params.ChainConfig{
	ChainID:             big.NewInt(412345),
	HomesteadBlock:      big.NewInt(0),
	DAOForkBlock:        nil,
	DAOForkSupport:      true,
	EIP150Block:         big.NewInt(0),
	EIP150Hash:          common.Hash{},
	EIP155Block:         big.NewInt(0),
	EIP158Block:         big.NewInt(0),
	ByzantiumBlock:      big.NewInt(0),
	ConstantinopleBlock: big.NewInt(0),
	PetersburgBlock:     big.NewInt(0),
	IstanbulBlock:       big.NewInt(0),
	MuirGlacierBlock:    big.NewInt(0),
	BerlinBlock:         big.NewInt(0),
	LondonBlock:         big.NewInt(0),

	Clique: &params.CliqueConfig{
		Period: 0,
		Epoch:  0,
	},
}

type BlockBuilder struct {
	statedb         *state.StateDB
	lastBlockHeader *types.Header
	chainContext    core.ChainContext

	// Setup based on first segment
	blockInfo *L1Info
	header    *types.Header
	gasPool   core.GasPool

	txes     types.Transactions
	receipts types.Receipts
}

type BlockData struct {
	Txes   types.Transactions
	Header *types.Header
}

func NewBlockBuilder(statedb *state.StateDB, lastBlockHeader *types.Header, chainContext core.ChainContext) *BlockBuilder {
	return &BlockBuilder{
		statedb:         statedb,
		lastBlockHeader: lastBlockHeader,
		chainContext:    chainContext,
	}
}

// Must always return true if the block is empty
func (b *BlockBuilder) CanAddMessage(segment MessageSegment) bool {
	if b.blockInfo == nil {
		return true
	}
	info := segment.L1Info
	// End current block without including segment
	// TODO: This would split up all delayed messages
	// If we distinguish between segments that might be aggregated from ones that definitely aren't
	// we could handle coinbases differently
	return info.l1Sender == b.blockInfo.l1Sender &&
		info.l1BlockNumber.Cmp(b.blockInfo.l1BlockNumber) <= 0 &&
		info.l1Timestamp.Cmp(b.blockInfo.l1Timestamp) <= 0
}

// Must always return true if the block is empty
func (b *BlockBuilder) ShouldAddMessage(segment MessageSegment) bool {
	if !b.CanAddMessage(segment) {
		return false
	}
	if b.blockInfo == nil {
		return true
	}
	newGasUsed := b.header.GasUsed
	for _, tx := range segment.Txes {
		oldGasUsed := newGasUsed
		newGasUsed += tx.Gas()
		if newGasUsed < oldGasUsed {
			newGasUsed = ^uint64(0)
		}
	}
	return newGasUsed <= PerBlockGasLimit
}

func (b *BlockBuilder) AddMessage(segment MessageSegment) {
	if !b.CanAddMessage(segment) {
		log.Warn("attempted to add incompatible message to block")
		return
	}
	if b.blockInfo == nil {
		l1Info := segment.L1Info
		l1Sender := l1Info.l1Sender
		timestamp := l1Info.l1Timestamp.Uint64()
		l1BlockNumber := l1Info.l1BlockNumber.Uint64()
		var lastBlockHash common.Hash
		blockNumber := big.NewInt(0)
		if b.lastBlockHeader != nil {
			lastBlockHash = b.lastBlockHeader.Hash()
			blockNumber.Add(b.lastBlockHeader.Number, big.NewInt(1))
			if timestamp < b.lastBlockHeader.Time {
				timestamp = b.lastBlockHeader.Time
			}
			// TODO ensure l1BlockNumber is non-decreasing
		}
		b.blockInfo = &L1Info{
			l1Sender:      l1Sender,
			l1BlockNumber: new(big.Int).SetUint64(l1BlockNumber),
			l1Timestamp:   new(big.Int).SetUint64(timestamp),
		}

		gasLimit := PerBlockGasLimit

		b.header = &types.Header{
			ParentHash:  lastBlockHash,
			UncleHash:   [32]byte{},
			Coinbase:    b.blockInfo.l1Sender,
			Root:        [32]byte{},  // Filled in later
			TxHash:      [32]byte{},  // Filled in later
			ReceiptHash: [32]byte{},  // Filled in later
			Bloom:       [256]byte{}, // Filled in later
			Difficulty:  big.NewInt(1),
			Number:      blockNumber,
			GasLimit:    gasLimit,
			GasUsed:     0, // Filled in later
			Time:        timestamp,
			Extra:       []byte{},   // Unused
			MixDigest:   [32]byte{}, // Unused
			Nonce:       [8]byte{},  // Filled in later
			BaseFee:     new(big.Int),
		}
		b.gasPool = core.GasPool(b.header.GasLimit)
	}

	for _, tx := range segment.Txes {
		if tx.Gas() > PerBlockGasLimit || tx.Gas() > b.gasPool.Gas() {
			// Ignore and transactions with higher than the max possible gas
			continue
		}
		snap := b.statedb.Snapshot()
		receipt, err := core.ApplyTransaction(
			ChainConfig,
			b.chainContext,
			&b.header.Coinbase,
			&b.gasPool,
			b.statedb,
			b.header,
			tx,
			&b.header.GasUsed,
			vm.Config{},
		)
		if err != nil {
			// Ignore this transaction if it's invalid under our more lenient state transaction function
			b.statedb.RevertToSnapshot(snap)
			continue
		}
		b.txes = append(b.txes, tx)
		b.receipts = append(b.receipts, receipt)
	}
}

func (b *BlockBuilder) ConstructBlock(delayedMessagesRead uint64) (*types.Block, types.Receipts, *state.StateDB) {
	if b.header == nil {
		var lastBlockHash common.Hash
		blockNumber := big.NewInt(0)
		if b.lastBlockHeader != nil {
			lastBlockHash = b.lastBlockHeader.Hash()
			blockNumber.Add(b.lastBlockHeader.Number, big.NewInt(1))
		}
		b.header = &types.Header{
			ParentHash:  lastBlockHash,
			UncleHash:   [32]byte{},
			Coinbase:    common.Address{},
			Root:        [32]byte{},  // Filled in later
			TxHash:      [32]byte{},  // Filled in later
			ReceiptHash: [32]byte{},  // Filled in later
			Bloom:       [256]byte{}, // Filled in later
			Difficulty:  big.NewInt(1),
			Number:      blockNumber,
			GasLimit:    PerBlockGasLimit,
			GasUsed:     0,
			Time:        b.lastBlockHeader.Time,
			Extra:       []byte{},   // Unused
			MixDigest:   [32]byte{}, // Unused
			Nonce:       [8]byte{},  // Filled in later
			BaseFee:     new(big.Int),
		}
	}

	binary.BigEndian.PutUint64(b.header.Nonce[:], delayedMessagesRead)
	FinalizeBlock(b.header, b.txes, b.receipts, b.statedb, b.chainContext)

	b.header.Root = b.statedb.IntermediateRoot(true)

	// Touch up the block hashes in receipts
	tmpBlock := types.NewBlock(b.header, b.txes, nil, b.receipts, trie.NewStackTrie(nil))
	blockHash := tmpBlock.Hash()
	for _, receipt := range b.receipts {
		receipt.BlockHash = blockHash
		for _, txLog := range receipt.Logs {
			txLog.BlockHash = blockHash
		}
	}

	block := types.NewBlock(b.header, b.txes, nil, b.receipts, trie.NewStackTrie(nil))

	*b = *NewBlockBuilder(b.statedb, block.Header(), b.chainContext)

<<<<<<< HEAD
	return block, b.receipts, b.statedb
=======
	return types.NewBlock(b.header, b.txes, nil, b.receipts, trie.NewStackTrie(nil)), b.receipts, b.statedb
>>>>>>> 971dd355
}

func FinalizeBlock(
	header *types.Header,
	txs types.Transactions,
	receipts types.Receipts,
	statedb *state.StateDB,
	chainContext core.ChainContext, // should be nil if there is no previous block
) {
	arbosState := OpenArbosState(statedb)
	arbosState.TryToReapOneRetryable()
}<|MERGE_RESOLUTION|>--- conflicted
+++ resolved
@@ -223,13 +223,11 @@
 
 	block := types.NewBlock(b.header, b.txes, nil, b.receipts, trie.NewStackTrie(nil))
 
+	receipts := b.receipts
+
+	// Reset the block builder for the next block
 	*b = *NewBlockBuilder(b.statedb, block.Header(), b.chainContext)
-
-<<<<<<< HEAD
-	return block, b.receipts, b.statedb
-=======
-	return types.NewBlock(b.header, b.txes, nil, b.receipts, trie.NewStackTrie(nil)), b.receipts, b.statedb
->>>>>>> 971dd355
+	return block, receipts, b.statedb
 }
 
 func FinalizeBlock(
