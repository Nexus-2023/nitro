--- conflicted
+++ resolved
@@ -10,8 +10,8 @@
 )
 
 type L1PricingState struct {
-	storage           *storage.Storage
-	defaultAggregator common.Address
+	storage                  *storage.Storage
+	defaultAggregator        common.Address
 	l1GasPriceEstimate       *big.Int
 	preferredAggregators     *storage.Storage
 	aggregatorFixedCharges   *storage.Storage
@@ -21,12 +21,9 @@
 const CompressionEstimateDenominator uint64 = 1000000
 
 var (
-<<<<<<< HEAD
-	initialDefaultAggregator  = common.Address{} //TODO
-	l1PricingStateKey = crypto.Keccak256([]byte("Arbitrum ArbOS L1 pricing state key"))
-=======
-	initialDefaultAggregator  = common.Address{} // TODO
->>>>>>> c5aae417
+	initialDefaultAggregator = common.Address{} //TODO
+	l1PricingStateKey        = crypto.Keccak256([]byte("Arbitrum ArbOS L1 pricing state key"))
+
 	preferredAggregatorKey    = crypto.Keccak256Hash([]byte("Arbitrum ArbOS preferred aggregator key"))
 	aggregatorFixedChargeKey  = crypto.Keccak256Hash([]byte("Arbitrum ArbOS aggregator fixed charge key"))
 	aggregatorAddressToPayKey = crypto.Keccak256Hash([]byte("Arbitrum ArbOS aggregator address to pay key"))
