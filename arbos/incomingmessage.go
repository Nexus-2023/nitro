--- conflicted
+++ resolved
@@ -9,7 +9,6 @@
 	"encoding/hex"
 	"errors"
 	"fmt"
-	"github.com/offchainlabs/nitro/zeroheavy"
 	"io"
 	"math/big"
 
@@ -252,11 +251,6 @@
 	L2MessageKind_Heartbeat          = 6
 	L2MessageKind_SignedCompressedTx = 7
 	// 8 is reserved for BLS signed batch
-<<<<<<< HEAD
-	L2MessageKind_BrotliCompressed    = 9
-	L2MessageKind_ZeroHeavyCompressed = 10
-=======
->>>>>>> 0544fbe1
 )
 
 func parseL2Message(rd io.Reader, poster common.Address, requestId *common.Hash, chainId *big.Int, depth int) (types.Transactions, error) {
@@ -322,39 +316,6 @@
 		return nil, nil
 	case L2MessageKind_SignedCompressedTx:
 		return nil, errors.New("L2 message kind SignedCompressedTx is unimplemented")
-<<<<<<< HEAD
-	case L2MessageKind_BrotliCompressed:
-		if depth > 0 { // ignore compressed messages if not top level
-			return nil, errors.New("can only compress top level batch")
-		}
-		compressed, err := ioutil.ReadAll(rd)
-		if err != nil {
-			return nil, err
-		}
-		decompressed, err := arbcompress.Decompress(compressed, MaxL2MessageSize)
-		if err != nil {
-			return nil, err
-		}
-		return parseL2Message(bytes.NewReader(decompressed), poster, requestId, chainId, depth+1)
-	case L2MessageKind_ZeroHeavyCompressed:
-		if depth > 0 { // ignore compressed messages if not top level
-			return nil, errors.New("can only compress top level batch")
-		}
-		compressed, err := ioutil.ReadAll(rd)
-		if err != nil {
-			return nil, err
-		}
-		compressed, err = io.ReadAll(io.LimitReader(zeroheavy.NewZeroheavyDecoder(bytes.NewReader(compressed)), 5*MaxL2MessageSize+2))
-		if err != nil {
-			return nil, err
-		}
-		decompressed, err := arbcompress.Decompress(compressed, MaxL2MessageSize)
-		if err != nil {
-			return nil, err
-		}
-		return parseL2Message(bytes.NewReader(decompressed), poster, requestId, chainId, depth+1)
-=======
->>>>>>> 0544fbe1
 	default:
 		// ignore invalid message kind
 		return nil, fmt.Errorf("unkown L2 message kind %v", l2KindBuf[0])
