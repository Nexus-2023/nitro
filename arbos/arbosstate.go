--- conflicted
+++ resolved
@@ -144,53 +144,30 @@
 
 func (state *ArbosState) GasPool() int64 {
 	if state.gasPool == nil {
-<<<<<<< HEAD
-		val := state.backingStorage.GetAsInt64(gasPoolKey)
-		state.gasPool = &val
-=======
-		state.gasPool = OpenStorageBackedInt64(state.backingStorage, IntToHash(2))
->>>>>>> 08cf6d67
+		state.gasPool = OpenStorageBackedInt64(state.backingStorage, gasPoolKey)
 	}
 	return state.gasPool.Get()
 }
 
-<<<<<<< HEAD
-func (state *ArbosState) SetGasPool(val int64) {   //BUGBUG: handle negative values correctly in storage read/write
-	c := val
-	state.gasPool = &c
-	state.backingStorage.Set(gasPoolKey, IntToHash(c))
-=======
 func (state *ArbosState) SetGasPool(val int64) {
 	if state.gasPool == nil {
-		state.gasPool = OpenStorageBackedInt64(state.backingStorage, IntToHash(2))
+		state.gasPool = OpenStorageBackedInt64(state.backingStorage, gasPoolKey)
 	}
 	state.gasPool.Set(val)
->>>>>>> 08cf6d67
 }
 
 func (state *ArbosState) SmallGasPool() int64 {
 	if state.smallGasPool == nil {
-<<<<<<< HEAD
-		val := state.backingStorage.GetAsInt64(smallGasPoolKey)
-		state.smallGasPool = &val
-=======
-		state.smallGasPool = OpenStorageBackedInt64(state.backingStorage, IntToHash(3))
->>>>>>> 08cf6d67
+		state.smallGasPool = OpenStorageBackedInt64(state.backingStorage, smallGasPoolKey)
 	}
 	return state.smallGasPool.Get()
 }
 
 func (state *ArbosState) SetSmallGasPool(val int64) {
-<<<<<<< HEAD
-	c := val
-	state.smallGasPool = &c
-	state.backingStorage.Set(smallGasPoolKey, IntToHash(c))
-=======
 	if state.smallGasPool == nil {
-		state.smallGasPool = OpenStorageBackedInt64(state.backingStorage, IntToHash(3))
+		state.smallGasPool = OpenStorageBackedInt64(state.backingStorage, smallGasPoolKey)
 	}
 	state.smallGasPool.Set(val)
->>>>>>> 08cf6d67
 }
 
 func (state *ArbosState) GasPriceWei() *big.Int {
@@ -282,30 +259,7 @@
 		state.SetLastTimestampSeen(newTimestamp)
 	}
 }
-<<<<<<< HEAD
-=======
-
-func (seg *SizedArbosStorageSegment) GetBytes() []byte {
-	rawSize := seg.Get(0)
-
-	if ! rawSize.Big().IsUint64() {
-		panic("invalid segment size")
-	}
-	size := rawSize.Big().Uint64()
-	sizeWords := (size+31) / 32
-	buf := make([]byte, 32*sizeWords)
-	for i := uint64(0); i < sizeWords; i++ {
-		iterBuf := seg.Get(i+1).Bytes()
-		for j, b := range iterBuf {
-			buf[32*i+uint64(j)] = b
-		}
-	}
-	return buf[:size]
-}
-
-func (seg *SizedArbosStorageSegment) Equals(other *SizedArbosStorageSegment) bool {
-	return seg.offset == other.offset
-}
+
 
 // StorageBackedInt64 exists because the conversions between common.Hash and big.Int that is provided by
 //     go-ethereum don't handle negative values cleanly.  This class hides that complexity.
@@ -345,5 +299,4 @@
 		bigValue = new(big.Int).SetBit(big.NewInt(-value), 255, 1)
 	}
 	sbi.storage.Set(sbi.offset, common.BigToHash(bigValue))
-}
->>>>>>> 08cf6d67
+}