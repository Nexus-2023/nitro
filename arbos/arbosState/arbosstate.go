//
// Copyright 2021, Offchain Labs, Inc. All rights reserved.
//

package arbosState

import (
	"errors"
	"log"

	"github.com/offchainlabs/arbstate/arbos/blockhash"
	"github.com/offchainlabs/arbstate/arbos/l2pricing"

	"github.com/offchainlabs/arbstate/arbos/addressSet"
	"github.com/offchainlabs/arbstate/arbos/blsTable"
	"github.com/offchainlabs/arbstate/arbos/burn"

	"github.com/offchainlabs/arbstate/arbos/addressTable"
	"github.com/offchainlabs/arbstate/arbos/l1pricing"
	"github.com/offchainlabs/arbstate/arbos/merkleAccumulator"
	"github.com/offchainlabs/arbstate/arbos/retryables"
	"github.com/offchainlabs/arbstate/arbos/storage"
	"github.com/offchainlabs/arbstate/arbos/util"

	"github.com/ethereum/go-ethereum/common"
	"github.com/ethereum/go-ethereum/core/rawdb"
	"github.com/ethereum/go-ethereum/core/state"
	"github.com/ethereum/go-ethereum/core/vm"
)

// ArbosState contains ArbOS-related state. It is backed by ArbOS's storage in the persistent stateDB.
// Modifications to the ArbosState are written through to the underlying StateDB so that the StateDB always
// has the definitive state, stored persistently. (Note that some tests use memory-backed StateDB's that aren't
// persisted beyond the end of the test.)

type ArbosState struct {
	arbosVersion      uint64                      // version of the ArbOS storage format and semantics
	upgradeVersion    storage.StorageBackedUint64 // version we're planning to upgrade to, or 0 if not planning to upgrade
	upgradeTimestamp  storage.StorageBackedUint64 // when to do the planned upgrade
	networkFeeAccount storage.StorageBackedAddress
	l1PricingState    *l1pricing.L1PricingState
	l2PricingState    *l2pricing.L2PricingState
	retryableState    *retryables.RetryableState
	addressTable      *addressTable.AddressTable
	blsTable          *blsTable.BLSTable
	chainOwners       *addressSet.AddressSet
	sendMerkle        *merkleAccumulator.MerkleAccumulator
	timestamp         storage.StorageBackedUint64
	blockhashes       *blockhash.Blockhashes
	backingStorage    *storage.Storage
	Burner            burn.Burner
}

var ErrUninitializedArbOS = errors.New("ArbOS uninitialized")
var ErrAlreadyInitialized = errors.New("ArbOS is already initialized")

func OpenArbosState(stateDB vm.StateDB, burner burn.Burner) (*ArbosState, error) {
	backingStorage := storage.NewGeth(stateDB, burner)
	arbosVersion, err := backingStorage.GetUint64ByUint64(uint64(versionOffset))
	if err != nil {
		return nil, err
	}
<<<<<<< HEAD
=======
	if arbosVersion == 0 {
		return nil, ErrUninitializedArbOS
	}

>>>>>>> 9dfa0453
	return &ArbosState{
		arbosVersion,
		backingStorage.OpenStorageBackedUint64(uint64(upgradeVersionOffset)),
		backingStorage.OpenStorageBackedUint64(uint64(upgradeTimestampOffset)),
		backingStorage.OpenStorageBackedAddress(uint64(networkFeeAccountOffset)),
		l1pricing.OpenL1PricingState(backingStorage.OpenSubStorage(l1PricingSubspace)),
		l2pricing.OpenL2PricingState(backingStorage.OpenSubStorage(l2PricingSubspace)),
		retryables.OpenRetryableState(backingStorage.OpenSubStorage(retryablesSubspace), stateDB),
		addressTable.Open(backingStorage.OpenSubStorage(addressTableSubspace)),
		blsTable.Open(backingStorage.OpenSubStorage(blsTableSubspace)),
		addressSet.OpenAddressSet(backingStorage.OpenSubStorage(chainOwnerSubspace)),
		merkleAccumulator.OpenMerkleAccumulator(backingStorage.OpenSubStorage(sendMerkleSubspace)),
		backingStorage.OpenStorageBackedUint64(uint64(timestampOffset)),
		blockhash.OpenBlockhashes(backingStorage.OpenSubStorage(blockhashesSubspace)),
		backingStorage,
		burner,
	}, nil
}

func OpenSystemArbosState(stateDB vm.StateDB, write bool) (*ArbosState, error) {
	burner := burn.NewSystemBurner(write)
	state, err := OpenArbosState(stateDB, burner)
	burner.Restrict(err)
	return state, err
}

func OpenOrInitializeSystemArbosState(stateDB vm.StateDB, write bool) (*ArbosState, error) {
	burner := burn.NewSystemBurner(write)
	state, err := OpenArbosState(stateDB, burner)
	if errors.Is(err, ErrUninitializedArbOS) {
		state, err = InitializeArbosState(stateDB, burner)
	}
	burner.Restrict(err)
	return state, err
}

func OpenOrGetMemoryBackedArbOSState(statedb *state.StateDB) (*ArbosState, bool) {
	burner := burn.NewSystemBurner(false)
	state, err := OpenArbosState(statedb, burner)
	if errors.Is(err, ErrUninitializedArbOS) {
		return NewArbosMemoryBackedArbOSState(), true
	}
	if err != nil {
		panic(err)
	}
	return state, false
}

// Create and initialize a memory-backed ArbOS state
func NewArbosMemoryBackedArbOSState() *ArbosState {
	raw := rawdb.NewMemoryDatabase()
	db := state.NewDatabase(raw)
	statedb, err := state.New(common.Hash{}, db, nil)
	if err != nil {
		log.Fatal("failed to init empty statedb", err)
	}
	burner := burn.NewSystemBurner(true)
	state, err := InitializeArbosState(statedb, burner)
	if err != nil {
		log.Fatal("failed to open the ArbOS state", err)
	}
	return state
}

type ArbosStateOffset uint64

const (
	versionOffset ArbosStateOffset = iota
	upgradeVersionOffset
	upgradeTimestampOffset
	timestampOffset
	networkFeeAccountOffset
)

type ArbosStateSubspaceID []byte

var (
	l1PricingSubspace    ArbosStateSubspaceID = []byte{0}
	l2PricingSubspace    ArbosStateSubspaceID = []byte{1}
	retryablesSubspace   ArbosStateSubspaceID = []byte{2}
	addressTableSubspace ArbosStateSubspaceID = []byte{3}
	blsTableSubspace     ArbosStateSubspaceID = []byte{4}
	chainOwnerSubspace   ArbosStateSubspaceID = []byte{5}
	sendMerkleSubspace   ArbosStateSubspaceID = []byte{6}
	blockhashesSubspace  ArbosStateSubspaceID = []byte{7}
)

// During early development we sometimes change the storage format of version 1, for convenience. But as soon as we
// start running long-lived chains, every change to the storage format will require defining a new version and
// providing upgrade code.

func InitializeArbosState(stateDB vm.StateDB, burner burn.Burner) (*ArbosState, error) {
	sto := storage.NewGeth(stateDB, burner)
	arbosVersion, err := sto.GetUint64ByUint64(uint64(versionOffset))
	if err != nil {
		return nil, err
	}
	if arbosVersion != 0 {
		return nil, ErrAlreadyInitialized
	}

	_ = sto.SetUint64ByUint64(uint64(versionOffset), 1)
	_ = sto.SetUint64ByUint64(uint64(upgradeVersionOffset), 0)
	_ = sto.SetUint64ByUint64(uint64(upgradeTimestampOffset), 0)
	_ = sto.SetUint64ByUint64(uint64(timestampOffset), 0)
	_ = sto.SetUint64ByUint64(uint64(networkFeeAccountOffset), 0) // the 0 address until an owner sets it
	_ = l1pricing.InitializeL1PricingState(sto.OpenSubStorage(l1PricingSubspace))
	_ = l2pricing.InitializeL2PricingState(sto.OpenSubStorage(l2PricingSubspace))
	_ = retryables.InitializeRetryableState(sto.OpenSubStorage(retryablesSubspace))
	addressTable.Initialize(sto.OpenSubStorage(addressTableSubspace))
	_ = blsTable.InitializeBLSTable(sto.OpenSubStorage(blsTableSubspace))
	merkleAccumulator.InitializeMerkleAccumulator(sto.OpenSubStorage(sendMerkleSubspace))
	blockhash.InitializeBlockhashes(sto.OpenSubStorage(blockhashesSubspace))

	// the zero address is the initial chain owner
	ZeroAddressL2 := util.RemapL1Address(common.Address{})
	ownersStorage := sto.OpenSubStorage(chainOwnerSubspace)
	_ = addressSet.Initialize(ownersStorage)
	_ = addressSet.OpenAddressSet(ownersStorage).Add(ZeroAddressL2)

	_ = sto.SetUint64ByUint64(uint64(versionOffset), 1)

	return OpenArbosState(stateDB, burner)
}

func (state *ArbosState) UpgradeArbosVersionIfNecessary(currentTimestamp uint64) {
	upgradeTo, err := state.upgradeVersion.Get()
	state.Restrict(err)
	flagday, _ := state.upgradeTimestamp.Get()
	if upgradeTo > state.arbosVersion && currentTimestamp >= flagday {
		// code to upgrade to future versions will be put here
		// for now, no upgrades are enabled
		panic("Unable to perform requested ArbOS upgrade")
	}
}

func (state *ArbosState) BackingStorage() *storage.Storage {
	return state.backingStorage
}

func (state *ArbosState) Restrict(err error) {
	state.Burner.Restrict(err)
}

func (state *ArbosState) FormatVersion() uint64 {
	return state.arbosVersion
}

func (state *ArbosState) SetFormatVersion(val uint64) {
	state.arbosVersion = val
	state.Restrict(state.backingStorage.SetUint64ByUint64(uint64(versionOffset), val))
}

func (state *ArbosState) RetryableState() *retryables.RetryableState {
	return state.retryableState
}

func (state *ArbosState) L1PricingState() *l1pricing.L1PricingState {
	return state.l1PricingState
}

func (state *ArbosState) L2PricingState() *l2pricing.L2PricingState {
	return state.l2PricingState
}

func (state *ArbosState) AddressTable() *addressTable.AddressTable {
	return state.addressTable
}

func (state *ArbosState) BLSTable() *blsTable.BLSTable {
	return state.blsTable
}

func (state *ArbosState) ChainOwners() *addressSet.AddressSet {
	return state.chainOwners
}

func (state *ArbosState) SendMerkleAccumulator() *merkleAccumulator.MerkleAccumulator {
	if state.sendMerkle == nil {
		state.sendMerkle = merkleAccumulator.OpenMerkleAccumulator(state.backingStorage.OpenSubStorage(sendMerkleSubspace))
	}
	return state.sendMerkle
}

func (state *ArbosState) Blockhashes() *blockhash.Blockhashes {
	return state.blockhashes
}

func (state *ArbosState) LastTimestampSeen() (uint64, error) {
	return state.timestamp.Get()
}

func (state *ArbosState) SetLastTimestampSeen(val uint64) {
	ts, err := state.timestamp.Get()
	state.Restrict(err)
	if val < ts {
		panic("timestamp decreased")
	}
	if val > ts {
		delta := val - ts
		state.Restrict(state.timestamp.Set(val))
		state.l2PricingState.NotifyGasPricerThatTimeElapsed(delta)
	}
}

func (state *ArbosState) NetworkFeeAccount() (common.Address, error) {
	return state.networkFeeAccount.Get()
}

func (state *ArbosState) SetNetworkFeeAccount(account common.Address) error {
	return state.networkFeeAccount.Set(account)
}<|MERGE_RESOLUTION|>--- conflicted
+++ resolved
@@ -60,13 +60,9 @@
 	if err != nil {
 		return nil, err
 	}
-<<<<<<< HEAD
-=======
 	if arbosVersion == 0 {
 		return nil, ErrUninitializedArbOS
 	}
-
->>>>>>> 9dfa0453
 	return &ArbosState{
 		arbosVersion,
 		backingStorage.OpenStorageBackedUint64(uint64(upgradeVersionOffset)),
