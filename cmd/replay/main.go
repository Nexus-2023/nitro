--- conflicted
+++ resolved
@@ -226,17 +226,12 @@
 		if backend.GetPositionWithinMessage() > 0 {
 			keysetValidationMode = arbstate.KeysetDontValidate
 		}
-<<<<<<< HEAD
-		log.Info("Params passed on readMessage func", "dasEnabled", dasEnabled, "availDAEnabled", availDAEnabled)
-		inboxMultiplexer := arbstate.NewInboxMultiplexer(backend, delayedMessagesRead, dasReader, availDAReader, &BlobPreimageReader{}, keysetValidationMode)
-=======
 		var daProviders []arbstate.DataAvailabilityProvider
 		if dasReader != nil {
 			daProviders = append(daProviders, arbstate.NewDAProviderDAS(dasReader))
 		}
 		daProviders = append(daProviders, arbstate.NewDAProviderBlobReader(&BlobPreimageReader{}))
-		inboxMultiplexer := arbstate.NewInboxMultiplexer(backend, delayedMessagesRead, daProviders, keysetValidationMode)
->>>>>>> 26fad6f7
+		inboxMultiplexer := arbstate.NewInboxMultiplexer(backend, delayedMessagesRead, daProviders, availDAReader, keysetValidationMode)
 		ctx := context.Background()
 		message, err := inboxMultiplexer.Pop(ctx)
 		if err != nil {
