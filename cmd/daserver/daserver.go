// Copyright 2021-2022, Offchain Labs, Inc.
// For license information, see https://github.com/nitro/blob/master/LICENSE

package main

import (
	"context"
	"fmt"
	"os"
	"os/signal"
	"strings"
	"syscall"

	flag "github.com/spf13/pflag"

	"github.com/ethereum/go-ethereum/log"
<<<<<<< HEAD

	"github.com/offchainlabs/nitro/cmd/genericconf"
	"github.com/offchainlabs/nitro/cmd/util"
	"github.com/offchainlabs/nitro/das"
	"github.com/offchainlabs/nitro/das/dasrpc"
=======
	koanfjson "github.com/knadh/koanf/parsers/json"
	"github.com/knadh/koanf/providers/confmap"
	"github.com/offchainlabs/nitro/cmd/conf"
	"github.com/offchainlabs/nitro/cmd/util"
	"github.com/offchainlabs/nitro/das"
	"github.com/offchainlabs/nitro/das/dasrpc"
	"github.com/pkg/errors"
	flag "github.com/spf13/pflag"
>>>>>>> 0cbc528a
)

type DAServerConfig struct {
	Port       uint64                     `koanf:"port"`
	LogLevel   int                        `koanf:"log-level"`
	DAConf     das.DataAvailabilityConfig `koanf:"data-availability"`
	ConfConfig conf.ConfConfig            `koanf:"conf"`
}

func main() {
	if err := startup(); err != nil {
		log.Error("Error running DAServer", "err", err)
	}
}

func printSampleUsage() {
	progname := os.Args[0]
	fmt.Printf("\n")
	fmt.Printf("Sample usage:                  %s --help \n", progname)
}

func parseDAServer(args []string) (*DAServerConfig, error) {
	f := flag.NewFlagSet("daserver", flag.ContinueOnError)

	f.Int("log-level", int(log.LvlInfo), "log level")
	f.Uint64("port", 9876, "Port to listen on")
	das.DataAvailabilityConfigAddOptions("data-availability", f)
	conf.ConfConfigAddOptions("conf", f)

	k, err := util.BeginCommonParse(f, args)
	if err != nil {
		return nil, err
	}

	var serverConfig DAServerConfig
	if err := util.EndCommonParse(k, &serverConfig); err != nil {
		return nil, err
	}
	if serverConfig.ConfConfig.Dump {
		// Print out current configuration

		// Don't keep printing configuration file
		err := k.Load(confmap.Provider(map[string]interface{}{
			"conf.dump": false,
		}, "."), nil)
		if err != nil {
			return nil, errors.Wrap(err, "error removing extra parameters before dump")
		}

		c, err := k.Marshal(koanfjson.Parser())
		if err != nil {
			return nil, errors.Wrap(err, "unable to marshal config file to JSON")
		}

		fmt.Println(string(c))
		os.Exit(0)
	}

	return &serverConfig, nil
}

func startup() error {
	vcsRevision, vcsTime := genericconf.GetVersion()
	serverConfig, err := parseDAServer(os.Args[1:])
	if err != nil {
		fmt.Printf("\nrevision: %v, vcs.time: %v\n", vcsRevision, vcsTime)
		printSampleUsage()
		if !strings.Contains(err.Error(), "help requested") {
			fmt.Printf("%s\n", err.Error())
		}
		return nil
	}

	glogger := log.NewGlogHandler(log.StreamHandler(os.Stderr, log.TerminalFormat(false)))
	glogger.Verbosity(log.Lvl(serverConfig.LogLevel))
	log.Root().SetHandler(glogger)

	log.Info("Starting daserver", "port", serverConfig.Port)

	sigint := make(chan os.Signal, 1)
	signal.Notify(sigint, os.Interrupt, syscall.SIGTERM)

	ctx, cancel := context.WithCancel(context.Background())
	defer cancel()

	mode, err := serverConfig.DAConf.Mode()
	if err != nil {
		return err
	}
	var dasImpl das.DataAvailabilityService
	switch mode {
	case das.LocalDataAvailability:
		dasImpl, err = das.NewLocalDiskDAS(serverConfig.DAConf.LocalDiskDASConfig)
		if err != nil {
			return err
		}
	case das.AggregatorDataAvailability:
		dasImpl, err = dasrpc.NewRPCAggregator(serverConfig.DAConf.AggregatorConfig)
		if err != nil {
			return err
		}
	default:
		panic("Only local DAS implementation supported for daserver currently.")
	}

	server, err := dasrpc.StartDASRPCServer(ctx, serverConfig.Port, dasImpl)
	if err != nil {
		return err
	}
	<-sigint
	server.Stop()

	return nil
}<|MERGE_RESOLUTION|>--- conflicted
+++ resolved
@@ -11,32 +11,23 @@
 	"strings"
 	"syscall"
 
+	koanfjson "github.com/knadh/koanf/parsers/json"
+	"github.com/knadh/koanf/providers/confmap"
 	flag "github.com/spf13/pflag"
 
 	"github.com/ethereum/go-ethereum/log"
-<<<<<<< HEAD
 
 	"github.com/offchainlabs/nitro/cmd/genericconf"
 	"github.com/offchainlabs/nitro/cmd/util"
 	"github.com/offchainlabs/nitro/das"
 	"github.com/offchainlabs/nitro/das/dasrpc"
-=======
-	koanfjson "github.com/knadh/koanf/parsers/json"
-	"github.com/knadh/koanf/providers/confmap"
-	"github.com/offchainlabs/nitro/cmd/conf"
-	"github.com/offchainlabs/nitro/cmd/util"
-	"github.com/offchainlabs/nitro/das"
-	"github.com/offchainlabs/nitro/das/dasrpc"
-	"github.com/pkg/errors"
-	flag "github.com/spf13/pflag"
->>>>>>> 0cbc528a
 )
 
 type DAServerConfig struct {
 	Port       uint64                     `koanf:"port"`
 	LogLevel   int                        `koanf:"log-level"`
 	DAConf     das.DataAvailabilityConfig `koanf:"data-availability"`
-	ConfConfig conf.ConfConfig            `koanf:"conf"`
+	ConfConfig genericconf.ConfConfig     `koanf:"conf"`
 }
 
 func main() {
@@ -57,7 +48,7 @@
 	f.Int("log-level", int(log.LvlInfo), "log level")
 	f.Uint64("port", 9876, "Port to listen on")
 	das.DataAvailabilityConfigAddOptions("data-availability", f)
-	conf.ConfConfigAddOptions("conf", f)
+	genericconf.ConfConfigAddOptions("conf", f)
 
 	k, err := util.BeginCommonParse(f, args)
 	if err != nil {
@@ -76,12 +67,12 @@
 			"conf.dump": false,
 		}, "."), nil)
 		if err != nil {
-			return nil, errors.Wrap(err, "error removing extra parameters before dump")
+			return nil, fmt.Errorf("error removing extra parameters before dump: %w", err)
 		}
 
 		c, err := k.Marshal(koanfjson.Parser())
 		if err != nil {
-			return nil, errors.Wrap(err, "unable to marshal config file to JSON")
+			return nil, fmt.Errorf("unable to marshal config file to JSON: %w", err)
 		}
 
 		fmt.Println(string(c))
