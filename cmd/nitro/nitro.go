// Copyright 2021-2022, Offchain Labs, Inc.
// For license information, see https://github.com/nitro/blob/master/LICENSE

package main

import (
	"context"
	"crypto/ecdsa"
	"crypto/rand"
	"fmt"
	"io"
	"io/fs"
	"math/big"
	"net/http"
	_ "net/http/pprof" // #nosec G108
	"os"
	"os/signal"
	"path/filepath"
	"reflect"
	"strings"
	"sync"
	"syscall"
	"time"

	"github.com/knadh/koanf"
	"github.com/knadh/koanf/providers/confmap"
	"github.com/pkg/errors"
	flag "github.com/spf13/pflag"
	"github.com/syndtr/goleveldb/leveldb"
	"gopkg.in/natefinch/lumberjack.v2"

	"github.com/ethereum/go-ethereum/accounts"
	"github.com/ethereum/go-ethereum/accounts/abi/bind"
	"github.com/ethereum/go-ethereum/accounts/keystore"
	"github.com/ethereum/go-ethereum/common"
	"github.com/ethereum/go-ethereum/crypto"
	_ "github.com/ethereum/go-ethereum/eth/tracers/js"
	_ "github.com/ethereum/go-ethereum/eth/tracers/native"
	"github.com/ethereum/go-ethereum/ethclient"
	"github.com/ethereum/go-ethereum/graphql"
	"github.com/ethereum/go-ethereum/log"
	"github.com/ethereum/go-ethereum/metrics"
	"github.com/ethereum/go-ethereum/metrics/exp"
	"github.com/ethereum/go-ethereum/node"

	"github.com/offchainlabs/nitro/arbnode"
	"github.com/offchainlabs/nitro/arbnode/execution"
	"github.com/offchainlabs/nitro/cmd/conf"
	"github.com/offchainlabs/nitro/cmd/genericconf"
	"github.com/offchainlabs/nitro/cmd/util"
	"github.com/offchainlabs/nitro/cmd/util/confighelpers"
	_ "github.com/offchainlabs/nitro/nodeInterface"
	"github.com/offchainlabs/nitro/staker"
	"github.com/offchainlabs/nitro/util/colors"
	"github.com/offchainlabs/nitro/util/headerreader"
	"github.com/offchainlabs/nitro/util/rpcclient"
	"github.com/offchainlabs/nitro/util/signature"
	"github.com/offchainlabs/nitro/util/stopwaiter"
	"github.com/offchainlabs/nitro/validator/valnode"
)

func printSampleUsage(name string) {
	fmt.Printf("Sample usage: %s --help \n", name)
}

type fileHandlerFactory struct {
	writer  *lumberjack.Logger
	records chan *log.Record
	cancel  context.CancelFunc
}

// newHandler is not threadsafe
func (l *fileHandlerFactory) newHandler(logFormat log.Format, config *genericconf.FileLoggingConfig, pathResolver func(string) string) log.Handler {
	l.close()
	l.writer = &lumberjack.Logger{
		Filename:   pathResolver(config.File),
		MaxSize:    config.MaxSize,
		MaxBackups: config.MaxBackups,
		MaxAge:     config.MaxAge,
		Compress:   config.Compress,
	}
	// capture copy of the pointer
	writer := l.writer
	// lumberjack.Logger already locks on Write, no need for SyncHandler proxy which is used in StreamHandler
	unsafeStreamHandler := log.LazyHandler(log.FuncHandler(func(r *log.Record) error {
		_, err := writer.Write(logFormat.Format(r))
		return err
	}))
	l.records = make(chan *log.Record, config.BufSize)
	// capture copy
	records := l.records
	var consumerCtx context.Context
	consumerCtx, l.cancel = context.WithCancel(context.Background())
	go func() {
		for {
			select {
			case r := <-records:
				_ = unsafeStreamHandler.Log(r)
			case <-consumerCtx.Done():
				return
			}
		}
	}()
	return log.FuncHandler(func(r *log.Record) error {
		select {
		case records <- r:
			return nil
		default:
			return fmt.Errorf("Buffer overflow, dropping record")
		}
	})
}

// close is not threadsafe
func (l *fileHandlerFactory) close() error {
	if l.cancel != nil {
		l.cancel()
		l.cancel = nil
	}
	if l.writer != nil {
		if err := l.writer.Close(); err != nil {
			return err
		}
		l.writer = nil
	}
	return nil
}

var globalFileHandlerFactory = fileHandlerFactory{}

// initLog is not threadsafe
func initLog(logType string, logLevel log.Lvl, fileLoggingConfig *genericconf.FileLoggingConfig, pathResolver func(string) string) error {
	logFormat, err := genericconf.ParseLogType(logType)
	if err != nil {
		flag.Usage()
		return fmt.Errorf("error parsing log type: %w", err)
	}
	var glogger *log.GlogHandler
	// always close previous instance of file logger
	if err := globalFileHandlerFactory.close(); err != nil {
		return fmt.Errorf("failed to close file writer: %w", err)
	}
	if fileLoggingConfig.Enable {
		glogger = log.NewGlogHandler(
			log.MultiHandler(
				log.StreamHandler(os.Stderr, logFormat),
				// on overflow records are dropped silently as MultiHandler ignores errors
				globalFileHandlerFactory.newHandler(logFormat, fileLoggingConfig, pathResolver),
			))
	} else {
		glogger = log.NewGlogHandler(log.StreamHandler(os.Stderr, logFormat))
	}
	glogger.Verbosity(logLevel)
	log.Root().SetHandler(glogger)
	return nil
}

func addUnlockWallet(accountManager *accounts.Manager, walletConf *genericconf.WalletConfig) (common.Address, error) {
	var devAddr common.Address

	var devPrivKey *ecdsa.PrivateKey
	var err error
	if walletConf.PrivateKey != "" {
		devPrivKey, err = crypto.HexToECDSA(walletConf.PrivateKey)
		if err != nil {
			return common.Address{}, err
		}

		devAddr = crypto.PubkeyToAddress(devPrivKey.PublicKey)

		log.Info("Dev node funded private key", "priv", walletConf.PrivateKey)
		log.Info("Funded public address", "addr", devAddr)
	}

	if walletConf.Pathname != "" {
		myKeystore := keystore.NewKeyStore(walletConf.Pathname, keystore.StandardScryptN, keystore.StandardScryptP)
		accountManager.AddBackend(myKeystore)
		var account accounts.Account
		if myKeystore.HasAddress(devAddr) {
			account.Address = devAddr
			account, err = myKeystore.Find(account)
		} else if walletConf.Account != "" && myKeystore.HasAddress(common.HexToAddress(walletConf.Account)) {
			account.Address = common.HexToAddress(walletConf.Account)
			account, err = myKeystore.Find(account)
		} else {
			if walletConf.Password() == nil {
				return common.Address{}, errors.New("l2 password not set")
			}
			if devPrivKey == nil {
				return common.Address{}, errors.New("l2 private key not set")
			}
			account, err = myKeystore.ImportECDSA(devPrivKey, *walletConf.Password())
		}
		if err != nil {
			return common.Address{}, err
		}
		if walletConf.Password() == nil {
			return common.Address{}, errors.New("l2 password not set")
		}
		err = myKeystore.Unlock(account, *walletConf.Password())
		if err != nil {
			return common.Address{}, err
		}
	}
	return devAddr, nil
}

func closeDb(db io.Closer, name string) {
	if db != nil {
		err := db.Close()
		// unfortunately the freezer db means we can't just use errors.Is
		if err != nil && !strings.Contains(err.Error(), leveldb.ErrClosed.Error()) {
			log.Warn("failed to close database on shutdown", "db", name, "err", err)
		}
	}
}

func main() {
	os.Exit(mainImpl())
}

// Returns the exit code
func mainImpl() int {
	ctx, cancelFunc := context.WithCancel(context.Background())
	defer cancelFunc()

	args := os.Args[1:]
	nodeConfig, l1Wallet, l2DevWallet, err := ParseNode(ctx, args)
	if err != nil {
		confighelpers.PrintErrorAndExit(err, printSampleUsage)
	}
	stackConf := node.DefaultConfig
	stackConf.DataDir = nodeConfig.Persistent.Chain
	nodeConfig.HTTP.Apply(&stackConf)
	nodeConfig.WS.Apply(&stackConf)
	nodeConfig.AuthRPC.Apply(&stackConf)
	nodeConfig.IPC.Apply(&stackConf)
	nodeConfig.GraphQL.Apply(&stackConf)
	if nodeConfig.WS.ExposeAll {
		stackConf.WSModules = append(stackConf.WSModules, "personal")
	}
	stackConf.P2P.ListenAddr = ""
	stackConf.P2P.NoDial = true
	stackConf.P2P.NoDiscovery = true
	vcsRevision, vcsTime := confighelpers.GetVersion()
	stackConf.Version = vcsRevision

	if stackConf.JWTSecret == "" && stackConf.AuthAddr != "" {
		fileName := stackConf.ResolvePath("jwtsecret")
		secret := common.Hash{}
		_, err := rand.Read(secret[:])
		if err != nil {
			log.Crit("couldn't create jwt secret", "err", err, "fileName", fileName)
		}
		err = os.MkdirAll(filepath.Dir(fileName), 0755)
		if err != nil {
			log.Crit("couldn't create directory for jwt secret", "err", err, "dirName", filepath.Dir(fileName))
		}
		err = os.WriteFile(fileName, []byte(secret.Hex()), fs.FileMode(0600|os.O_CREATE))
		if errors.Is(err, fs.ErrExist) {
			log.Info("using existing jwt file", "fileName", fileName)
		} else {
			if err != nil {
				log.Crit("couldn't create jwt secret", "err", err, "fileName", fileName)
			}
			log.Info("created jwt file", "fileName", fileName)
		}
		stackConf.JWTSecret = fileName
	}

	if nodeConfig.Node.BlockValidator.ValidationServer.JWTSecret == "self" {
		nodeConfig.Node.BlockValidator.ValidationServer.JWTSecret = stackConf.JWTSecret
	}

	err = initLog(nodeConfig.LogType, log.Lvl(nodeConfig.LogLevel), &nodeConfig.FileLogging, stackConf.ResolvePath)
	if err != nil {
		fmt.Fprintf(os.Stderr, "Error initializing logging: %v\n", err)
		os.Exit(1)
	}
	if nodeConfig.Node.Archive {
		log.Warn("--node.archive has been deprecated. Please use --node.caching.archive instead.")
		nodeConfig.Node.Caching.Archive = true
	}

	log.Info("Running Arbitrum nitro node", "revision", vcsRevision, "vcs.time", vcsTime)

	if nodeConfig.Node.Dangerous.NoL1Listener {
		nodeConfig.Node.L1Reader.Enable = false
		nodeConfig.Node.BatchPoster.Enable = false
		nodeConfig.Node.DelayedSequencer.Enable = false
	} else {
		nodeConfig.Node.L1Reader.Enable = true
	}

	if nodeConfig.Node.Sequencer.Enable {
		if nodeConfig.Node.ForwardingTarget() != "" {
			flag.Usage()
			log.Crit("forwarding-target cannot be set when sequencer is enabled")
		}
		if nodeConfig.Node.L1Reader.Enable && nodeConfig.Node.InboxReader.HardReorg {
			flag.Usage()
			log.Crit("hard reorgs cannot safely be enabled with sequencer mode enabled")
		}
	} else if nodeConfig.Node.ForwardingTargetImpl == "" {
		flag.Usage()
		log.Crit("forwarding-target unset, and not sequencer (can set to \"null\" to disable forwarding)")
	}

	var l1TransactionOpts *bind.TransactOpts
	var dataSigner signature.DataSignerFunc
	sequencerNeedsKey := nodeConfig.Node.Sequencer.Enable && !nodeConfig.Node.Feed.Output.DisableSigning
	setupNeedsKey := l1Wallet.OnlyCreateKey || nodeConfig.Node.Staker.OnlyCreateWalletContract
	validatorCanAct := nodeConfig.Node.Staker.Enable && !strings.EqualFold(nodeConfig.Node.Staker.Strategy, "watchtower")
	if sequencerNeedsKey || nodeConfig.Node.BatchPoster.Enable || setupNeedsKey || validatorCanAct {
		l1TransactionOpts, dataSigner, err = util.OpenWallet("l1", l1Wallet, new(big.Int).SetUint64(nodeConfig.L1.ChainID))
		if err != nil {
			flag.Usage()
			log.Crit("error opening L1 wallet", "path", l1Wallet.Pathname, "account", l1Wallet.Account, "err", err)
		}
	}

	if nodeConfig.Node.Staker.Enable {
		if !nodeConfig.Node.L1Reader.Enable {
			flag.Usage()
			log.Crit("validator have the L1 reader enabled")
		}
		strategy, err := nodeConfig.Node.Staker.ParseStrategy()
		if err != nil {
			log.Crit("couldn't parse staker strategy", "err", err)
		}
		if strategy != staker.WatchtowerStrategy && !nodeConfig.Node.Staker.Dangerous.WithoutBlockValidator {
			nodeConfig.Node.BlockValidator.Enable = true
		}
	}

	liveNodeConfig := NewLiveNodeConfig(args, nodeConfig, stackConf.ResolvePath)

	var rollupAddrs arbnode.RollupAddresses
	var l1Client *ethclient.Client
	if nodeConfig.Node.L1Reader.Enable {
		confFetcher := func() *rpcclient.ClientConfig { return &liveNodeConfig.get().L1.Connection }
		rpcClient := rpcclient.NewRpcClient(confFetcher, nil)
		err := rpcClient.Start(ctx)
		if err != nil {
			log.Crit("couldn't connect to L1", "err", err)
		}
		l1Client = ethclient.NewClient(rpcClient)
		l1ChainId, err := l1Client.ChainID(ctx)
		if err != nil {
			log.Crit("couldn't read L1 chainid", "err", err)
		}
		if l1ChainId.Uint64() != nodeConfig.L1.ChainID {
			log.Crit("L1 chainID doesn't fit config", "found", l1ChainId.Uint64(), "expected", nodeConfig.L1.ChainID)
		}

		log.Info("connected to l1 chain", "l1url", nodeConfig.L1.Connection.URL, "l1chainid", nodeConfig.L1.ChainID)

		rollupAddrs, err = nodeConfig.L1.Rollup.ParseAddresses()
		if err != nil {
			log.Crit("error getting rollup addresses", "err", err)
		}
	}

	if nodeConfig.Node.Staker.OnlyCreateWalletContract {
		if !nodeConfig.Node.Staker.UseSmartContractWallet {
			flag.Usage()
			log.Crit("--node.validator.only-create-wallet-contract requires --node.validator.use-smart-contract-wallet")
		}
		l1Reader := headerreader.New(l1Client, func() *headerreader.Config { return &liveNodeConfig.get().Node.L1Reader })

		// Just create validator smart wallet if needed then exit
		deployInfo, err := nodeConfig.L1.Rollup.ParseAddresses()
		if err != nil {
			log.Crit("error getting deployment info for creating validator wallet contract", "error", err)
		}
		addr, err := staker.GetValidatorWalletContract(ctx, deployInfo.ValidatorWalletCreator, int64(deployInfo.DeployedAt), l1TransactionOpts, l1Reader, true)
		if err != nil {
			log.Crit("error creating validator wallet contract", "error", err, "address", l1TransactionOpts.From.Hex())
		}
		fmt.Printf("Created validator smart contract wallet at %s, remove --node.validator.only-create-wallet-contract and restart\n", addr.String())
		return 0
	}

	if nodeConfig.Node.Caching.Archive && nodeConfig.Node.TxLookupLimit != 0 {
		log.Info("retaining ability to lookup full transaction history as archive mode is enabled")
		nodeConfig.Node.TxLookupLimit = 0
	}

	stack, err := node.New(&stackConf)
	if err != nil {
		flag.Usage()
		log.Crit("failed to initialize geth stack", "err", err)
	}
	{
		devAddr, err := addUnlockWallet(stack.AccountManager(), l2DevWallet)
		if err != nil {
			flag.Usage()
			log.Crit("error opening L2 dev wallet", "err", err)
		}
		if devAddr != (common.Address{}) {
			nodeConfig.Init.DevInitAddr = devAddr.String()
		}
	}

	chainDb, l2BlockChain, err := openInitializeChainDb(ctx, stack, nodeConfig, new(big.Int).SetUint64(nodeConfig.L2.ChainID), execution.DefaultCacheConfigFor(stack, &nodeConfig.Node.Caching), l1Client, rollupAddrs)
	defer closeDb(chainDb, "chainDb")
	if l2BlockChain != nil {
		// Calling Stop on the blockchain multiple times does nothing
		defer l2BlockChain.Stop()
	}
	if err != nil {
		flag.Usage()
		log.Error("error initializing database", "err", err)
		return 1
	}

	arbDb, err := stack.OpenDatabase("arbitrumdata", 0, 0, "", false)
	defer closeDb(arbDb, "arbDb")
	if err != nil {
		log.Error("failed to open database", "err", err)
		return 1
	}

	if nodeConfig.Init.ThenQuit {
		return 0
	}

	if l2BlockChain.Config().ArbitrumChainParams.DataAvailabilityCommittee && !nodeConfig.Node.DataAvailability.Enable {
		flag.Usage()
		log.Error("a data availability service must be configured for this chain (see the --node.data-availability family of options)")
		return 1
	}

	if nodeConfig.Metrics {
		go metrics.CollectProcessMetrics(nodeConfig.MetricsServer.UpdateInterval)

		if nodeConfig.MetricsServer.Addr != "" {
			address := fmt.Sprintf("%v:%v", nodeConfig.MetricsServer.Addr, nodeConfig.MetricsServer.Port)
			if nodeConfig.MetricsServer.Pprof {
				startPprof(address)
			} else {
				exp.Setup(address)
			}
		}
	} else if nodeConfig.MetricsServer.Pprof {
		flag.Usage()
		log.Error("--metrics must be enabled in order to use pprof with the metrics server")
		return 1
	}

	fatalErrChan := make(chan error, 10)

	valNode, err := valnode.CreateValidationNode(
		func() *valnode.Config { return &liveNodeConfig.get().Validation },
		stack,
		fatalErrChan,
	)
	if err != nil {
		valNode = nil
		log.Warn("couldn't init validation node", "err", err)
	}

	currentNode, err := arbnode.CreateNode(
		ctx,
		stack,
		chainDb,
		arbDb,
		&NodeConfigFetcher{liveNodeConfig},
		l2BlockChain,
		l1Client,
		&rollupAddrs,
		l1TransactionOpts,
		dataSigner,
		fatalErrChan,
	)
	if err != nil {
		log.Error("failed to create node", "err", err)
		return 1
	}
	liveNodeConfig.setOnReloadHook(func(oldCfg *NodeConfig, newCfg *NodeConfig) error {
		return currentNode.OnConfigReload(&oldCfg.Node, &newCfg.Node)
	})

	if nodeConfig.Node.Dangerous.NoL1Listener && nodeConfig.Init.DevInit {
		// If we don't have any messages, we're not connected to the L1, and we're using a dev init,
		// we should create our own fake init message.
		count, err := currentNode.TxStreamer.GetMessageCount()
		if err != nil {
			log.Warn("Getmessagecount failed. Assuming new database", "err", err)
			count = 0
		}
		if count == 0 {
			err = currentNode.TxStreamer.AddFakeInitMessage()
			if err != nil {
				panic(err)
			}
		}
	}
	gqlConf := nodeConfig.GraphQL
	if gqlConf.Enable {
		if err := graphql.New(stack, currentNode.Execution.Backend.APIBackend(), currentNode.Execution.FilterSystem, gqlConf.CORSDomain, gqlConf.VHosts); err != nil {
			log.Error("failed to register the GraphQL service", "err", err)
			return 1
		}
	}

	if valNode != nil {
		err = valNode.Start(ctx)
		if err != nil {
			fatalErrChan <- fmt.Errorf("error starting validator node: %w", err)
		}
	}
	if err == nil {
		err = currentNode.Start(ctx)
		if err != nil {
			fatalErrChan <- fmt.Errorf("error starting node: %w", err)
		}
	}

	sigint := make(chan os.Signal, 1)
	signal.Notify(sigint, os.Interrupt, syscall.SIGTERM)

	exitCode := 0
	select {
	case err := <-fatalErrChan:
		log.Error("shutting down due to fatal error", "err", err)
		defer log.Error("shut down due to fatal error", "err", err)
		exitCode = 1
	case <-sigint:
		log.Info("shutting down because of sigint")
	}

	// cause future ctrl+c's to panic
	close(sigint)

	currentNode.StopAndWait()

	return exitCode
}

type NodeConfig struct {
	Conf          genericconf.ConfConfig          `koanf:"conf" reload:"hot"`
	Node          arbnode.Config                  `koanf:"node" reload:"hot"`
	Validation    valnode.Config                  `koanf:"validation" reload:"hot"`
	L1            conf.L1Config                   `koanf:"l1" reload:"hot"`
	L2            conf.L2Config                   `koanf:"l2"`
	LogLevel      int                             `koanf:"log-level" reload:"hot"`
	LogType       string                          `koanf:"log-type" reload:"hot"`
	FileLogging   genericconf.FileLoggingConfig   `koanf:"file-logging" reload:"hot"`
	Persistent    conf.PersistentConfig           `koanf:"persistent"`
	HTTP          genericconf.HTTPConfig          `koanf:"http"`
	WS            genericconf.WSConfig            `koanf:"ws"`
	IPC           genericconf.IPCConfig           `koanf:"ipc"`
	AuthRPC       genericconf.AuthRPCConfig       `koanf:"auth"`
	GraphQL       genericconf.GraphQLConfig       `koanf:"graphql"`
	Metrics       bool                            `koanf:"metrics"`
	MetricsServer genericconf.MetricsServerConfig `koanf:"metrics-server"`
	Init          InitConfig                      `koanf:"init"`
	Rpc           genericconf.RpcConfig           `koanf:"rpc"`
}

var NodeConfigDefault = NodeConfig{
	Conf:          genericconf.ConfConfigDefault,
	Node:          arbnode.ConfigDefault,
	L1:            conf.L1ConfigDefault,
	L2:            conf.L2ConfigDefault,
	LogLevel:      int(log.LvlInfo),
	LogType:       "plaintext",
	Persistent:    conf.PersistentConfigDefault,
	HTTP:          genericconf.HTTPConfigDefault,
	WS:            genericconf.WSConfigDefault,
	IPC:           genericconf.IPCConfigDefault,
	Metrics:       false,
	MetricsServer: genericconf.MetricsServerConfigDefault,
}

func NodeConfigAddOptions(f *flag.FlagSet) {
	genericconf.ConfConfigAddOptions("conf", f)
	arbnode.ConfigAddOptions("node", f, true, true)
	valnode.ValidationConfigAddOptions("validation", f)
	conf.L1ConfigAddOptions("l1", f)
	conf.L2ConfigAddOptions("l2", f)
	f.Int("log-level", NodeConfigDefault.LogLevel, "log level")
	f.String("log-type", NodeConfigDefault.LogType, "log type (plaintext or json)")
	genericconf.FileLoggingConfigAddOptions("file-logging", f)
	conf.PersistentConfigAddOptions("persistent", f)
	genericconf.HTTPConfigAddOptions("http", f)
	genericconf.WSConfigAddOptions("ws", f)
	genericconf.IPCConfigAddOptions("ipc", f)
	genericconf.AuthRPCConfigAddOptions("auth", f)
	genericconf.GraphQLConfigAddOptions("graphql", f)
	f.Bool("metrics", NodeConfigDefault.Metrics, "enable metrics")
	genericconf.MetricsServerAddOptions("metrics-server", f)
	InitConfigAddOptions("init", f)
	genericconf.RpcConfigAddOptions("rpc", f)
}

func (c *NodeConfig) ResolveDirectoryNames() error {
	err := c.Persistent.ResolveDirectoryNames()
	if err != nil {
		return err
	}
	c.L1.ResolveDirectoryNames(c.Persistent.Chain)
	c.L2.ResolveDirectoryNames(c.Persistent.Chain)

	return nil
}

func (c *NodeConfig) ShallowClone() *NodeConfig {
	config := &NodeConfig{}
	*config = *c
	return config
}

func (c *NodeConfig) CanReload(new *NodeConfig) error {
	var check func(node, other reflect.Value, path string)
	var err error

	check = func(node, value reflect.Value, path string) {
		if node.Kind() != reflect.Struct {
			return
		}

		for i := 0; i < node.NumField(); i++ {
			fieldTy := node.Type().Field(i)
			if !fieldTy.IsExported() {
				continue
			}
			hot := fieldTy.Tag.Get("reload") == "hot"
			dot := path + "." + fieldTy.Name

			first := node.Field(i).Interface()
			other := value.Field(i).Interface()

			if !hot && !reflect.DeepEqual(first, other) {
				err = fmt.Errorf("illegal change to %v%v%v", colors.Red, dot, colors.Clear)
			} else {
				check(node.Field(i), value.Field(i), dot)
			}
		}
	}

	check(reflect.ValueOf(c).Elem(), reflect.ValueOf(new).Elem(), "config")
	return err
}

func (c *NodeConfig) Validate() error {
	return c.Node.Validate()
}

func ParseNode(ctx context.Context, args []string) (*NodeConfig, *genericconf.WalletConfig, *genericconf.WalletConfig, error) {
	f := flag.NewFlagSet("", flag.ContinueOnError)

	NodeConfigAddOptions(f)

	k, err := confighelpers.BeginCommonParse(f, args)
	if err != nil {
		return nil, nil, nil, err
	}

	chainFound := false
	l2ChainId := k.Int64("l2.chain-id")
	switch l2ChainId {
	case 0:
		return nil, nil, nil, errors.New("must specify --l2.chain-id to choose rollup")
	case 42161:
		if err := applyArbitrumOneParameters(k); err != nil {
			return nil, nil, nil, err
		}
		chainFound = true
	case 42170:
		if err := applyArbitrumNovaParameters(k); err != nil {
			return nil, nil, nil, err
		}
		chainFound = true
	case 421611:
		if err := applyArbitrumRollupRinkebyTestnetParameters(k); err != nil {
			return nil, nil, nil, err
		}
		chainFound = true
	case 421613:
		if err := applyArbitrumRollupGoerliTestnetParameters(k); err != nil {
			return nil, nil, nil, err
		}
		chainFound = true
	case 421703:
		if err := applyArbitrumAnytrustGoerliTestnetParameters(k); err != nil {
			return nil, nil, nil, err
		}
		chainFound = true
	}

	err = confighelpers.ApplyOverrides(f, k)
	if err != nil {
		return nil, nil, nil, err
	}

	var nodeConfig NodeConfig
	if err := confighelpers.EndCommonParse(k, &nodeConfig); err != nil {
		return nil, nil, nil, err
	}

	// Don't print wallet passwords
	if nodeConfig.Conf.Dump {
		err = confighelpers.DumpConfig(k, map[string]interface{}{
			"l1.wallet.password":        "",
			"l1.wallet.private-key":     "",
			"l2.dev-wallet.password":    "",
			"l2.dev-wallet.private-key": "",
		})
		if err != nil {
			return nil, nil, nil, err
		}
	}

	if nodeConfig.Persistent.Chain == "" {
		if !chainFound {
			// If persistent-chain not defined, user not creating custom chain
			return nil, nil, nil, fmt.Errorf("Unknown chain with L2: %d. update L2 chain id, or provide --persistent.chain\n", l2ChainId)
		}
		return nil, nil, nil, errors.New("--persistent.chain not specified")
	}

	err = nodeConfig.ResolveDirectoryNames()
	if err != nil {
		return nil, nil, nil, err
	}

	// Don't pass around wallet contents with normal configuration
	l1Wallet := nodeConfig.L1.Wallet
	l2DevWallet := nodeConfig.L2.DevWallet
	nodeConfig.L1.Wallet = genericconf.WalletConfigDefault
	nodeConfig.L2.DevWallet = genericconf.WalletConfigDefault

	err = nodeConfig.Validate()
	if err != nil {
		return nil, nil, nil, err
	}
<<<<<<< HEAD
	return &nodeConfig, &l1Wallet, &l2DevWallet, nil
=======
	nodeConfig.Rpc.Apply()
	return &nodeConfig, &l1Wallet, &l2DevWallet, l1Client, l1ChainId, nil
>>>>>>> a9124f3b
}

func applyArbitrumOneParameters(k *koanf.Koanf) error {
	return k.Load(confmap.Provider(map[string]interface{}{
		"persistent.chain":                   "arb1",
		"node.forwarding-target":             "https://arb1-sequencer.arbitrum.io/rpc",
		"node.feed.input.url":                "wss://arb1.arbitrum.io/feed",
		"l1.chain-id":                        1,
		"l1.rollup.bridge":                   "0x8315177ab297ba92a06054ce80a67ed4dbd7ed3a",
		"l1.rollup.inbox":                    "0x4dbd4fc535ac27206064b68ffcf827b0a60bab3f",
		"l1.rollup.rollup":                   "0x5ef0d09d1e6204141b4d37530808ed19f60fba35",
		"l1.rollup.sequencer-inbox":          "0x1c479675ad559dc151f6ec7ed3fbf8cee79582b6",
		"l1.rollup.validator-utils":          "0x9e40625f52829cf04bc4839f186d621ee33b0e67",
		"l1.rollup.validator-wallet-creator": "0x960953f7c69cd2bc2322db9223a815c680ccc7ea",
		"l1.rollup.deployed-at":              15411056,
		"l2.chain-id":                        42161,
	}, "."), nil)
}

func applyArbitrumNovaParameters(k *koanf.Koanf) error {
	return k.Load(confmap.Provider(map[string]interface{}{
		"persistent.chain":                                       "nova",
		"node.forwarding-target":                                 "https://nova.arbitrum.io/rpc",
		"node.feed.input.url":                                    "wss://nova.arbitrum.io/feed",
		"node.data-availability.enable":                          true,
		"node.data-availability.rest-aggregator.enable":          true,
		"node.data-availability.rest-aggregator.online-url-list": "https://nova.arbitrum.io/das-servers",
		"l1.chain-id":                                            1,
		"l1.rollup.bridge":                                       "0xc1ebd02f738644983b6c4b2d440b8e77dde276bd",
		"l1.rollup.inbox":                                        "0xc4448b71118c9071bcb9734a0eac55d18a153949",
		"l1.rollup.rollup":                                       "0xfb209827c58283535b744575e11953dcc4bead88",
		"l1.rollup.sequencer-inbox":                              "0x211e1c4c7f1bf5351ac850ed10fd68cffcf6c21b",
		"l1.rollup.validator-utils":                              "0x2B081fbaB646D9013f2699BebEf62B7e7d7F0976",
		"l1.rollup.validator-wallet-creator":                     "0xe05465Aab36ba1277dAE36aa27a7B74830e74DE4",
		"l1.rollup.deployed-at":                                  15016829,
		"l2.chain-id":                                            42170,
		"init.empty":                                             true,
	}, "."), nil)
}

func applyArbitrumRollupGoerliTestnetParameters(k *koanf.Koanf) error {
	return k.Load(confmap.Provider(map[string]interface{}{
		"persistent.chain":                   "goerli-rollup",
		"node.forwarding-target":             "https://goerli-rollup.arbitrum.io/rpc",
		"node.feed.input.url":                "wss://goerli-rollup.arbitrum.io/feed",
		"l1.chain-id":                        5,
		"l1.rollup.bridge":                   "0xaf4159a80b6cc41ed517db1c453d1ef5c2e4db72",
		"l1.rollup.inbox":                    "0x6bebc4925716945d46f0ec336d5c2564f419682c",
		"l1.rollup.rollup":                   "0x45e5caea8768f42b385a366d3551ad1e0cbfab17",
		"l1.rollup.sequencer-inbox":          "0x0484a87b144745a2e5b7c359552119b6ea2917a9",
		"l1.rollup.validator-utils":          "0x344f651fe566a02db939c8657427deb5524ea78e",
		"l1.rollup.validator-wallet-creator": "0x53eb4f4524b3b9646d41743054230d3f425397b3",
		"l1.rollup.deployed-at":              7217526,
		"l2.chain-id":                        421613,
		"init.empty":                         true,
	}, "."), nil)
}

func applyArbitrumRollupRinkebyTestnetParameters(k *koanf.Koanf) error {
	return k.Load(confmap.Provider(map[string]interface{}{
		"persistent.chain":                   "rinkeby-nitro",
		"node.forwarding-target":             "https://rinkeby.arbitrum.io/rpc",
		"node.feed.input.url":                "wss://rinkeby.arbitrum.io/feed",
		"l1.chain-id":                        4,
		"l1.rollup.bridge":                   "0x85c720444e436e1f9407e0c3895d3fe149f41168",
		"l1.rollup.inbox":                    "0x578BAde599406A8fE3d24Fd7f7211c0911F5B29e",
		"l1.rollup.rollup":                   "0x71c6093c564eddcfaf03481c3f59f88849f1e644",
		"l1.rollup.sequencer-inbox":          "0x957c9c64f7c2ce091e56af3f33ab20259096355f",
		"l1.rollup.validator-utils":          "0x0ea7372338a589e7f0b00e463a53aa464ef04e17",
		"l1.rollup.validator-wallet-creator": "0x237b8965cebe27108bc1d6b71575c3b070050f7a",
		"l1.rollup.deployed-at":              11088567,
		"l2.chain-id":                        421611,
	}, "."), nil)
}

func applyArbitrumAnytrustGoerliTestnetParameters(k *koanf.Koanf) error {
	return k.Load(confmap.Provider(map[string]interface{}{
		"persistent.chain": "goerli-anytrust",
		"l1.chain-id":      5,
	}, "."), nil)
}

type OnReloadHook func(old *NodeConfig, new *NodeConfig) error

func noopOnReloadHook(_ *NodeConfig, _ *NodeConfig) error {
	return nil
}

type LiveNodeConfig struct {
	stopwaiter.StopWaiter

	mutex        sync.RWMutex
	args         []string
	config       *NodeConfig
	pathResolver func(string) string
	onReloadHook OnReloadHook
}

func (c *LiveNodeConfig) get() *NodeConfig {
	c.mutex.RLock()
	defer c.mutex.RUnlock()
	return c.config
}

func (c *LiveNodeConfig) set(config *NodeConfig) error {
	c.mutex.Lock()
	defer c.mutex.Unlock()

	if err := c.config.CanReload(config); err != nil {
		return err
	}
	if err := initLog(config.LogType, log.Lvl(config.LogLevel), &config.FileLogging, c.pathResolver); err != nil {
		return err
	}
	if err := c.onReloadHook(c.config, config); err != nil {
		// TODO(magic) panic? return err? only log the error?
		log.Error("Failed to execute onReloadHook", "err", err)
	}
	c.config = config
	return nil
}

func (c *LiveNodeConfig) Start(ctxIn context.Context) {
	c.StopWaiter.Start(ctxIn, c)

	sigusr1 := make(chan os.Signal, 1)
	signal.Notify(sigusr1, syscall.SIGUSR1)

	c.LaunchThread(func(ctx context.Context) {
		for {
			reloadInterval := c.config.Conf.ReloadInterval
			if reloadInterval == 0 {
				select {
				case <-ctx.Done():
					return
				case <-sigusr1:
					log.Info("Configuration reload triggered by SIGUSR1.")
				}
			} else {
				timer := time.NewTimer(reloadInterval)
				select {
				case <-ctx.Done():
					timer.Stop()
					return
				case <-sigusr1:
					timer.Stop()
					log.Info("Configuration reload triggered by SIGUSR1.")
				case <-timer.C:
				}
			}
			nodeConfig, _, _, err := ParseNode(ctx, c.args)
			if err != nil {
				log.Error("error parsing live config", "error", err.Error())
				continue
			}
			err = c.set(nodeConfig)
			if err != nil {
				log.Error("error updating live config", "error", err.Error())
				continue
			}
		}
	})
}

// setOnReloadHook is NOT thread-safe and supports setting only one hook
func (c *LiveNodeConfig) setOnReloadHook(hook OnReloadHook) {
	c.onReloadHook = hook
}

func NewLiveNodeConfig(args []string, config *NodeConfig, pathResolver func(string) string) *LiveNodeConfig {
	return &LiveNodeConfig{
		args:         args,
		config:       config,
		pathResolver: pathResolver,
		onReloadHook: noopOnReloadHook,
	}
}

type NodeConfigFetcher struct {
	*LiveNodeConfig
}

func (f *NodeConfigFetcher) Get() *arbnode.Config {
	return &f.LiveNodeConfig.get().Node
}

func startPprof(address string) {
	exp.Exp(metrics.DefaultRegistry)
	log.Info("Starting metrics server with pprof", "addr", fmt.Sprintf("http://%s/debug/metrics", address))
	log.Info("Pprof endpoint", "addr", fmt.Sprintf("http://%s/debug/pprof", address))
	go func() {
		// #nosec G114
		if err := http.ListenAndServe(address, http.DefaultServeMux); err != nil {
			log.Error("Failure in running pprof server", "err", err)
		}
	}()
}<|MERGE_RESOLUTION|>--- conflicted
+++ resolved
@@ -736,12 +736,8 @@
 	if err != nil {
 		return nil, nil, nil, err
 	}
-<<<<<<< HEAD
+	nodeConfig.Rpc.Apply()
 	return &nodeConfig, &l1Wallet, &l2DevWallet, nil
-=======
-	nodeConfig.Rpc.Apply()
-	return &nodeConfig, &l1Wallet, &l2DevWallet, l1Client, l1ChainId, nil
->>>>>>> a9124f3b
 }
 
 func applyArbitrumOneParameters(k *koanf.Koanf) error {
